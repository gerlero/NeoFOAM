// SPDX-License-Identifier: MIT
// SPDX-FileCopyrightText: 2024 NeoFOAM authors

#pragma once

#include <vector>

#include "NeoFOAM/finiteVolume/cellCentred/fields/geometricField.hpp"
#include "NeoFOAM/finiteVolume/cellCentred/boundary/surfaceBoundaryFactory.hpp"

namespace NeoFOAM::finiteVolume::cellCentred
{

// forward declaration
template<typename GeoField>
class SolutionFields;

/**
 * @class SurfaceField
 * @brief Represents a surface field in a finite volume method.
 *
 * The SurfaceField class is a template class that represents a face-centered field in a finite
 * volume method. It inherits from the GeometricFieldMixin class and provides methods for correcting
 * boundary conditions.
 *
 * @tparam ValueType The value type of the field.
 */
template<typename ValueType>
class SurfaceField : public GeometricFieldMixin<ValueType>
{

public:

    SurfaceField(
        const Executor& exec,
        std::string name,
        const UnstructuredMesh& mesh,
        const std::vector<SurfaceBoundary<ValueType>>& boundaryConditions
    )
        : GeometricFieldMixin<ValueType>(
            exec,
            name,
            mesh,
            DomainField<ValueType>(
                exec,
                mesh.nInternalFaces() + mesh.nBoundaryFaces(),
                mesh.nBoundaryFaces(),
                mesh.nBoundaries()
            )
        ),
          boundaryConditions_(boundaryConditions)
    {}

<<<<<<< HEAD
    SurfaceField(
        const Executor& exec,
        std::string name,
        const UnstructuredMesh& mesh,
        const std::vector<SurfaceBoundary<ValueType>>& boundaryConditions,
        SolutionFields<SurfaceField<ValueType>>& solField
    )
        : GeometricFieldMixin<ValueType>(
            exec,
            name,
            mesh,
            DomainField<ValueType>(
                exec,
                mesh.nInternalFaces() + mesh.nBoundaryFaces(),
                mesh.nBoundaryFaces(),
                mesh.nBoundaries()
            ),
            solField
        ),
=======
    /* @brief Constructor for a surfaceField with a given internal field
     *
     * @param exec The executor
     * @param mesh The underlying mesh
     * @param internalField the underlying internal field
     * @param boundaryConditions a vector of boundary conditions
     */
    SurfaceField(
        const Executor& exec,
        const UnstructuredMesh& mesh,
        const Field<ValueType>& internalField,
        const std::vector<SurfaceBoundary<ValueType>>& boundaryConditions
    )
        : GeometricFieldMixin<ValueType>(exec, mesh, {exec, mesh, internalField}),
>>>>>>> 357d6522
          boundaryConditions_(boundaryConditions)
    {}


    SurfaceField(const SurfaceField& other)
        : GeometricFieldMixin<ValueType>(other), boundaryConditions_(other.boundaryConditions_)
    {}

    /**
     * @brief Corrects the boundary conditions of the surface field.
     *
     * This function applies the correctBoundaryConditions() method to each boundary condition in
     * the field.
     */
    void correctBoundaryConditions()
    {
        for (auto& boundaryCondition : boundaryConditions_)
        {
            boundaryCondition.correctBoundaryCondition(this->field_);
        }
    }

    /**
     * @brief Returns a const reference to the solution field object.
     *
     * @return The const reference to the solution field object.
    */
    const auto& solField() const { return solField_.value(); }

    /**
     * @brief Returns a reference to the solution field object.
     *
     * @return The reference to the solution field object.
    */
    auto& solField() { return solField_.value(); }

    bool hasSolField() const { return solField_.has_value(); }

    void setSolField(SolutionFields<SurfaceField<ValueType>>& solField) { solField_ = solField; }

private:

    std::vector<SurfaceBoundary<ValueType>>
        boundaryConditions_; // The vector of boundary conditions
    std::optional<std::reference_wrapper<SolutionFields<SurfaceField<ValueType>>>> solField_; // The solution field object
};


} // namespace NeoFOAM<|MERGE_RESOLUTION|>--- conflicted
+++ resolved
@@ -51,27 +51,6 @@
           boundaryConditions_(boundaryConditions)
     {}
 
-<<<<<<< HEAD
-    SurfaceField(
-        const Executor& exec,
-        std::string name,
-        const UnstructuredMesh& mesh,
-        const std::vector<SurfaceBoundary<ValueType>>& boundaryConditions,
-        SolutionFields<SurfaceField<ValueType>>& solField
-    )
-        : GeometricFieldMixin<ValueType>(
-            exec,
-            name,
-            mesh,
-            DomainField<ValueType>(
-                exec,
-                mesh.nInternalFaces() + mesh.nBoundaryFaces(),
-                mesh.nBoundaryFaces(),
-                mesh.nBoundaries()
-            ),
-            solField
-        ),
-=======
     /* @brief Constructor for a surfaceField with a given internal field
      *
      * @param exec The executor
@@ -86,7 +65,6 @@
         const std::vector<SurfaceBoundary<ValueType>>& boundaryConditions
     )
         : GeometricFieldMixin<ValueType>(exec, mesh, {exec, mesh, internalField}),
->>>>>>> 357d6522
           boundaryConditions_(boundaryConditions)
     {}
 
