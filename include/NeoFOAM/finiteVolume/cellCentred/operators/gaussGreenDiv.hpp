// SPDX-License-Identifier: MIT
// SPDX-FileCopyrightText: 2024 NeoFOAM authors

#pragma once

#include <Kokkos_Core.hpp>

#include <functional>

#include "NeoFOAM/fields/field.hpp"
#include "NeoFOAM/core/executor/executor.hpp"
#include "NeoFOAM/mesh/unstructured.hpp"
#include "NeoFOAM/finiteVolume/cellCentred/interpolation/surfaceInterpolation.hpp"

namespace NeoFOAM::finiteVolume::cellCentred
{

class GaussGreenDiv
{
public:

    GaussGreenDiv(
        const Executor& exec, const UnstructuredMesh& mesh, const SurfaceInterpolation& surfInterp
    );

    void
    div(VolumeField<scalar>& divPhi, const SurfaceField<scalar>& faceFlux, VolumeField<scalar>& phi
    );

<<<<<<< HEAD
    void
    div(Field<scalar>& divPhi, const SurfaceField<scalar>& faceFlux, VolumeField<scalar>& phi
    );
=======
    void div(Field<scalar>& divPhi, const SurfaceField<scalar>& faceFlux, VolumeField<scalar>& phi);
>>>>>>> 52baf082

private:

    SurfaceInterpolation surfaceInterpolation_;
};

} // namespace NeoFOAM<|MERGE_RESOLUTION|>--- conflicted
+++ resolved
@@ -27,13 +27,7 @@
     div(VolumeField<scalar>& divPhi, const SurfaceField<scalar>& faceFlux, VolumeField<scalar>& phi
     );
 
-<<<<<<< HEAD
-    void
-    div(Field<scalar>& divPhi, const SurfaceField<scalar>& faceFlux, VolumeField<scalar>& phi
-    );
-=======
     void div(Field<scalar>& divPhi, const SurfaceField<scalar>& faceFlux, VolumeField<scalar>& phi);
->>>>>>> 52baf082
 
 private:
 
