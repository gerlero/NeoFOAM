--- conflicted
+++ resolved
@@ -276,13 +276,7 @@
     mutable StencilDataBase stencilDataBase_;
 };
 
-<<<<<<< HEAD
-/* This helper functions creates a simple uniform mesh between [0,1]
- */
-UnstructuredMesh createUniform1DMesh(label nCells);
-=======
 /** @brief Create a 1D mesh between [0,1] with nCells */
 UnstructuredMesh createSingleCellMesh(Executor& exec, label nCells);
->>>>>>> 951d1990
 
 } // namespace NeoFOAM