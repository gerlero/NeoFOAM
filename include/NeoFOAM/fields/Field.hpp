// SPDX-License-Identifier: MIT
// SPDX-FileCopyrightText: 2023 NeoFOAM authors
#pragma once

#include <Kokkos_Core.hpp>
#include <iostream>

#include <span>
#include "NeoFOAM/core/executor/executor.hpp"
#include "NeoFOAM/primitives/scalar.hpp"

namespace NeoFOAM
{

/**
 * @class Field
 * @brief A class to contain the data and executors for a field and define some
 * basic operations.
 *
 * @ingroup Fields
 */
template<typename T>
class Field
{
public:

    //--------------------------------------------------------------------------------
    // Constructors and Destructors
    //--------------------------------------------------------------------------------

    /**
     * @brief Create a Field with a given size on an executor
     * @param exec  Executor associated to the matrix
     * @param size  size of the matrix
     */
    Field(const executor& exec, size_t size)
        : size_(size), exec_(exec), data_(nullptr)
    {
        void* ptr = nullptr;
        std::visit([this, &ptr, size](const auto& exec)
                   { ptr = exec.alloc(size * sizeof(T)); },
                   exec_);
        data_ = static_cast<T*>(ptr);
    };

    /**
     * @brief Copy constructor, creates a new field with the same size and data
     * as the parsed field.
     * @param other The field to copy from.
     */
    Field(const Field& other)
        : size_(other.size_), exec_(other.exec_), data_(data_)
    {
        // TODO CHECK IF EXECUTORS ARE THE SAME
        setSize(other.size_);
        setField(*this, other);
    }

    /**
     * @brief Destroy the Field object.
     */
    ~Field()
    {
        std::visit([this](const auto& exec)
                   { exec.free(data_); },
                   exec_);
        data_ = nullptr;
    };

    /**
     * @brief applies a functor, transformation, to the field
     * @param f The functor to map over the field.
     * @note Ideally the f should be a KOKKOS_LAMBA
     */
    template<typename func>
    void apply(func f)
    {
        map(*this, f);
    }

    /**
     * @brief Returns a copy of the field back to the host.
     * @returns A copy of the field on the host.
     */
    [[nodiscard]] Field<T> copyToHost()
    {
        Field<T> result(CPUExecutor {}, size_);
        this->copyToHost(result);
        return result;
    }

    /**
     * @brief Copies the data (from anywhere) to a parsed host field.
     * @param result The field into which the data must be copied. Must be sized.
     *
     * @warning exits if the size of the result field is not the same as the
     * source field.
     */
    void copyToHost(Field<T>& result)
    {
        if (!std::holds_alternative<GPUExecutor>(exec_))
        {
            result = *this;
        }
        else
        {
            if (result.size() != size_)
            {
                exit(1);
            }

            Kokkos::View<T*, Kokkos::DefaultExecutionSpace, Kokkos::MemoryUnmanaged>
                GPU_view(data_, size_);
            Kokkos::View<T*, Kokkos::HostSpace, Kokkos::MemoryUnmanaged> result_view(
                result.data(), size_
            );
            Kokkos::deep_copy(result_view, GPU_view);
        }
    }

    // // move assignment operator
    // Field<T> &operator=(Field<T> &&rhs)
    // {
    //     if (this != &rhs)
    //     {
    //         field_ = std::move(rhs.field_);
    //         size_ = rhs.size_;
    //     }
    //     return *this;
    // }
    //

    /**
     * @brief Function call operator
     * @param i The index of cell in the field
     * @returns The value at the index i
     *
     * @warning This function is not implemented
     */
    KOKKOS_FUNCTION
    T& operator()(const int i)
    {
        // TODO not implemented
        throw std::runtime_error("Not implemented");
    }

    /**
     * @brief Function call operator
     * @param i The index of cell in the field
     * @returns The value at the index i
     *
     * @warning This function is not implemented
     */
    KOKKOS_FUNCTION
    const T& operator()(const int i) const
    {
        // TODO not implemented
        exit(1);
    }

    //--------------------------------------------------------------------------------
    // Assignment Operators
    //--------------------------------------------------------------------------------

    /**
     * @brief Assignment operator, Sets the field values to that of the parsed
     * field.
     * @param rhs The field to copy from.
     *
     * @warning This field will be sized to the size of the parsed field.
     */
    void operator=(const Field<T>& rhs)
    {
<<<<<<< HEAD
        // TODO CHECK IF EXECUTORS ARE THE SAME
        setField(*this, rhs);
=======

        if (this->size() != rhs.size())
        {
            this->setSize(rhs.size());
        }
        setField(*this, rhs.field());
>>>>>>> 3126a352
    }

    /**
     * @brief Assignment operator, Sets the field values to that of the value.
     * @param rhs The value to set the field to.
     */
    void operator=(const T& rhs) { fill(*this, rhs); }

    /**
     * @brief Arithmetic addition assignment operator, adds a second field to this
     * field.
     * @param rhs The field to add to this field.
     * @returns The result of the addition.
     */
    Field<T>& operator+=(const Field<T>& rhs)
    {
        add(*this, rhs);
        return *this;
    }

    /**
     * @brief Arithmetic subtraction assignment operator, subtracts a second field
     * from this field.
     * @param rhs The field to subtract from this field.
     * @returns The result of the subtraction.
     */
    Field<T>& operator-=(const Field<T>& rhs)
    {
        sub(*this, rhs);
        return *this;
    }

    //--------------------------------------------------------------------------------
    // Arithmetic Operator
    //--------------------------------------------------------------------------------

    /**
     * @brief Arithmetic subtraction operator, subtraction by a second field.
     * @param rhs The field to subtract from this field.
     * @returns The result of the subtraction.
     */
    [[nodiscard]] Field<T> operator-(const Field<T>& rhs)
    {
        Field<T> result(exec_, size_);
        result = *this;
        sub(result, rhs);
        return result;
    }

    /**
     * @brief Arithmetic subtraction operator, subtraction by a second field.
     * @param rhs The field to subtract from this field.
     * @returns The result of the subtraction.
     */
    [[nodiscard]] Field<T> operator*(const Field<scalar>& rhs)
    {
        Field<T> result(exec_, size_);
        result = *this;
        mul(result, rhs);
        return result;
    }

    /**
     * @brief Arithmetic multiply operator, multiplies every cell in the field by
     * a scalar.
     * @param rhs The scalar to multiply with the field.
     * @returns The result of the multiplication.
     */
    [[nodiscard]] Field<T> operator*(const scalar rhs)
    {
        Field<T> result(exec_, size_);
        result = *this;
        scalar_mul(result, rhs);
        return result;
    }

    // setter

    /**
     * @brief Set the Size of the field.
     * @param size The new size to set the field to.
     */
    void setSize(const size_t size)
    {
        void* ptr = nullptr;
        if (empty())
            std::visit(
                [this, &ptr, size](const auto& exec)
                {
                    ptr = exec.realloc(data_, size * sizeof(T));
                },
                exec_
            );
        else
        {
            std::visit(
                [this, &ptr, size](const auto& exec)
                {
                    ptr = exec.alloc(size * sizeof(T));
                },
                exec_
            );
        }
        data_ = static_cast<T*>(ptr);
        size_ = size;
    }

    // getter

    /**
     * @brief Direct access to the underlying field data
     * @return Pointer to the first cell data in the field.
     */
    [[nodiscard]] T* data() { return data_; }

    /**
     * @brief Direct access to the underlying field data
     * @return Pointer to the first cell data in the field.
     */
    [[nodiscard]] const T* data() const { return data_; }

    /**
     * @brief Gets the executor associated with the field.
     * @return Reference to the executor.
     */
    [[nodiscard]] const executor& exec() const { return exec_; }

    /**
     * @brief Gets the size of the field.
     * @return The size of the field.
     */
    [[nodiscard]] size_t size() const { return size_; }

    /**
     * @brief Checks if the field is empty.
     * @return True if the field is empty, false otherwise.
     */
    [[nodiscard]] bool empty() const { return size() == 0; }

    /**
     * @brief Gets the field as a span.
     * @return Span of the field.
     */
    [[nodiscard]] std::span<T> field() { return std::span<T>(data_, size_); }
    /**
     * @brief Gets the field as a span.
     * @return Span of the field.
     */
    [[nodiscard]] const std::span<T> field() const { return std::span<T>(data_, size_); }

private:

    size_t size_ {0};     //!< Size of the field.
    T* data_ {nullptr};   //!< Pointer to the field data.
    const executor exec_; //!< Executor associated with the field. (CPU, GPU, openMP, etc.)
};

<<<<<<< HEAD
//------------------------------------------------------------------------------------
// arithmetic operator
//------------------------------------------------------------------------------------

/**
 * @brief Arithmetic add operator, addition of two fields.
 * @param lhs The field to add with this field.
 * @param rhs The field to add with this field.
 * @returns The result of the addition.
 */
template<typename T>
[[nodiscard]] Field<T> operator+(Field<T> lhs, const Field<T>& rhs)
{
    lhs += rhs;
    return lhs;
}

/**
 * @brief Arithmetic subtraction operator, subtraction one field from another.
 * @param lhs The field to subtract from.
 * @param rhs The field to subtract by.
 * @returns The result of the subtraction.
 */
template<typename T>
[[nodiscard]] Field<T> operator-(Field<T> lhs, const Field<T>& rhs)
{
    lhs -= rhs;
    return lhs;
}
=======
>>>>>>> 3126a352

} // namespace NeoFOAM

#include "FieldOperations.hpp"
#include "FieldTypeDefs.hpp"<|MERGE_RESOLUTION|>--- conflicted
+++ resolved
@@ -171,17 +171,12 @@
      */
     void operator=(const Field<T>& rhs)
     {
-<<<<<<< HEAD
         // TODO CHECK IF EXECUTORS ARE THE SAME
-        setField(*this, rhs);
-=======
-
         if (this->size() != rhs.size())
         {
             this->setSize(rhs.size());
         }
         setField(*this, rhs.field());
->>>>>>> 3126a352
     }
 
     /**
@@ -339,7 +334,6 @@
     const executor exec_; //!< Executor associated with the field. (CPU, GPU, openMP, etc.)
 };
 
-<<<<<<< HEAD
 //------------------------------------------------------------------------------------
 // arithmetic operator
 //------------------------------------------------------------------------------------
@@ -369,8 +363,6 @@
     lhs -= rhs;
     return lhs;
 }
-=======
->>>>>>> 3126a352
 
 } // namespace NeoFOAM
 
