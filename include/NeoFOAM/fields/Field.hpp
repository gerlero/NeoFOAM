--- conflicted
+++ resolved
@@ -35,13 +35,9 @@
      * @brief Create a Field with a given size on an executor
      * @param exec  Executor associated to the matrix
      * @param size  size of the matrix
-<<<<<<< HEAD
-     */
-    Field(const executor& exec, size_t size)
-        : size_(size), exec_(exec), data_(nullptr)
-=======
-     * */
-    Field(const Executor& exec, size_t size) : size_(size), data_(nullptr), exec_(exec)
+     */
+    Field(const Executor& exec, size_t size)
+        : size_(size), data_(nullptr), exec_(exec) : size_(size), exec_(exec), data_(nullptr)
     {
         void* ptr = nullptr;
         std::visit(
@@ -50,28 +46,20 @@
         data_ = static_cast<T*>(ptr);
     };
 
-    Field(const Field<T>& rhs) : size_(rhs.size_), data_(nullptr), exec_(rhs.exec_)
->>>>>>> 35c696cc
-    {
+    /**
+     * @brief Copy constructor, creates a new field with the same size and data as the parsed field.
+     * @param other The field to copy from.
+     */
+    Field(const Field& other) : exec_(other.exec_), data_(data_)
+    {
+        // TODO CHECK IF EXECUTORS ARE THE SAME
         void* ptr = nullptr;
-        auto size = rhs.size_;
+        auto size = other.size_;
         std::visit(
             [this, &ptr, size](const auto& exec) { ptr = exec.alloc(size * sizeof(T)); }, exec_
         );
+        setSize(other.size_); // CHECK THIS with above
         data_ = static_cast<T*>(ptr);
-        setField(*this, rhs.field());
-    };
-
-    /**
-     * @brief Copy constructor, creates a new field with the same size and data
-     * as the parsed field.
-     * @param other The field to copy from.
-     */
-    Field(const Field& other)
-        : exec_(other.exec_), data_(data_)
-    {
-        // TODO CHECK IF EXECUTORS ARE THE SAME
-        setSize(other.size_);
         setField(*this, other.field());
     }
 
@@ -294,33 +282,20 @@
     void setSize(const size_t size)
     {
         void* ptr = nullptr;
-<<<<<<< HEAD
         if (!empty())
         {
             std::visit(
                 [this, &ptr, size](const auto& exec)
-                {
-                    ptr = exec.realloc(data_, size * sizeof(T));
-                },
+                { ptr = exec.realloc(data_, size * sizeof(T)); },
                 exec_
             );
         }
         else
         {
             std::visit(
-                [this, &ptr, size](const auto& exec)
-                {
-                    ptr = exec.alloc(size * sizeof(T));
-                },
-                exec_
-            );
-        }
-=======
-        std::visit(
-            [this, &ptr, size](const auto& exec) { ptr = exec.realloc(data_, size * sizeof(T)); },
-            exec_
-        );
->>>>>>> 35c696cc
+                [this, &ptr, size](const auto& exec) { ptr = exec.alloc(size * sizeof(T)); }, exec_
+            );
+        }
         data_ = static_cast<T*>(ptr);
         size_ = size;
     }
@@ -343,11 +318,7 @@
      * @brief Gets the executor associated with the field.
      * @return Reference to the executor.
      */
-<<<<<<< HEAD
-    [[nodiscard]] const executor& exec() const { return exec_; }
-=======
-    [[nodiscard]] const Executor& exec() const { return exec_; }
->>>>>>> 35c696cc
+    [[nodiscard]] const executor& exec() { return exec_; }
 
     /**
      * @brief Gets the size of the field.
@@ -374,15 +345,9 @@
 
 private:
 
-<<<<<<< HEAD
     size_t size_ {0};     //!< Size of the field.
     T* data_ {nullptr};   //!< Pointer to the field data.
-    const executor exec_; //!< Executor associated with the field. (CPU, GPU, openMP, etc.)
-=======
-    size_t size_;         //!< Size of the field.
-    T* data_;             //!< Pointer to the field data.
     const Executor exec_; //!< Executor associated with the field. (CPU, GPU, openMP, etc.)
->>>>>>> 35c696cc
 };
 
 //------------------------------------------------------------------------------------
