--- conflicted
+++ resolved
@@ -284,12 +284,8 @@
         exec_; //!< Executor associated with the field. (CPU, GPU, openMP, etc.)
 };
 
-<<<<<<< HEAD
+
 } // namespace NeoFOAM
 
 #include "FieldOperations.hpp"
-#include "FieldTypeDefs.hpp"
-=======
-
-} // namespace NeoFOAM
->>>>>>> bedcf7ce
+#include "FieldTypeDefs.hpp"