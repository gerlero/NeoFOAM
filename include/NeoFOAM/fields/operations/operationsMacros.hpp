// SPDX-License-Identifier: MIT
// SPDX-FileCopyrightText: 2023 NeoFOAM authors
#pragma once

#include <tuple>

#include <Kokkos_Core.hpp>
#include "NeoFOAM/core/primitives/label.hpp"
#include "NeoFOAM/helpers/exceptions.hpp"
#include "NeoFOAM/core/parallelAlgorithms.hpp"

namespace NeoFOAM
{

// Forward declaration
template<typename ValueType>
class Field;


template<typename T, typename Inner>
void map(Field<T>& field, const Inner inner)
{
    parallelFor(field, inner);
}

template<typename T, typename Inner>
void map(const NeoFOAM::Executor& exec, std::span<T> s, const Inner inner)
{
    parallelFor(exec, s, inner);
}

template<typename ValueType>
void fill(Field<ValueType>& a, const std::type_identity_t<ValueType> value)
{
    parallelFor(
        a, KOKKOS_LAMBDA(const size_t) { return value; }
    );
}


template<typename ValueType>
void setField(Field<ValueType>& a, const std::span<const std::type_identity_t<ValueType>> b)
{
    parallelFor(
        a, KOKKOS_LAMBDA(const size_t i) { return b[i]; }
    );
}

template<typename ValueType>
void scalarMul(Field<ValueType>& a, const std::type_identity_t<ValueType> value)
{
    auto spanA = a.span();
    parallelFor(
        a, KOKKOS_LAMBDA(const size_t i) { return spanA[i] * value; }
    );
}

namespace detail
{
template<typename ValueType, typename BinaryOp>
void fieldBinaryOp(
    Field<ValueType>& a, const Field<std::type_identity_t<ValueType>>& b, BinaryOp op
)
{
    NeoFOAM_ASSERT_EQUAL_LENGTH(a, b);
    auto spanA = a.span();
    auto spanB = b.span();
    parallelFor(
        a, KOKKOS_LAMBDA(const size_t i) { return op(spanA[i], spanB[i]); }
    );
}
}

template<typename ValueType>
void add(Field<ValueType>& a, const Field<std::type_identity_t<ValueType>>& b)
{
    detail::fieldBinaryOp(
        a, b, KOKKOS_LAMBDA(ValueType va, ValueType vb) { return va + vb; }
    );
}


template<typename ValueType>
void sub(Field<ValueType>& a, const Field<std::type_identity_t<ValueType>>& b)
{
    detail::fieldBinaryOp(
        a, b, KOKKOS_LAMBDA(ValueType va, ValueType vb) { return va - vb; }
    );
}

template<typename ValueType>
void mul(Field<ValueType>& a, const Field<std::type_identity_t<ValueType>>& b)
{
    detail::fieldBinaryOp(
        a, b, KOKKOS_LAMBDA(ValueType va, ValueType vb) { return va * vb; }
    );
}

<<<<<<< HEAD
// check if type is a Field with concept
template<typename T>
concept HasSpanMethod = requires(T t) { t.span(); };

template<HasSpanMethod Field>
auto getSpan(Field& field)
{
    return field.span();
}

template<typename... Args>
auto spans(Args&... fields)
{
    return std::make_tuple(getSpan(fields)...);
=======
template<typename... Args>
auto spans(Args&... fields)
{
    return std::make_tuple(fields.span()...);
>>>>>>> f6d81109
}

template<typename... Args>
auto copyToHosts(Args&... fields)
{
    return std::make_tuple(fields.copyToHost()...);
}

} // namespace NeoFOAM<|MERGE_RESOLUTION|>--- conflicted
+++ resolved
@@ -96,27 +96,10 @@
     );
 }
 
-<<<<<<< HEAD
-// check if type is a Field with concept
-template<typename T>
-concept HasSpanMethod = requires(T t) { t.span(); };
-
-template<HasSpanMethod Field>
-auto getSpan(Field& field)
-{
-    return field.span();
-}
-
-template<typename... Args>
-auto spans(Args&... fields)
-{
-    return std::make_tuple(getSpan(fields)...);
-=======
 template<typename... Args>
 auto spans(Args&... fields)
 {
     return std::make_tuple(fields.span()...);
->>>>>>> f6d81109
 }
 
 template<typename... Args>
