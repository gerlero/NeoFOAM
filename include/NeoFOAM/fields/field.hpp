// SPDX-License-Identifier: MIT
// SPDX-FileCopyrightText: 2023 NeoFOAM authors
#pragma once

#include <Kokkos_Core.hpp>

#include <iostream>
#include <span>

<<<<<<< HEAD
#include "NeoFOAM/core/Error.hpp"
=======
#include "NeoFOAM/core/error.hpp"
>>>>>>> edf5c6f3
#include "NeoFOAM/core/executor/executor.hpp"
#include "NeoFOAM/core/primitives/scalar.hpp"
#include "NeoFOAM/fields/operations/operationsMacros.hpp"
#include "NeoFOAM/fields/fieldTypeDefs.hpp"

namespace NeoFOAM
{

namespace detail
{
/**
 * @brief A helper function to simplify the common pattern of copying between to executor.
 * @param size The number of elements to copy.
 * @param srcPtr Pointer to the original block of memory.
 * @param dstPtr Pointer to the target block of memory.
 * @tparam ValueType The type of the underlying elements.
 * @returns A function that takes a source and an destination executor
 */
template<typename ValueType>
auto deepCopyVisitor(size_t size, const ValueType* srcPtr, ValueType* dstPtr)
{
    return [size, srcPtr, dstPtr](const auto& srcExec, const auto& dstExec)
    {
        Kokkos::deep_copy(
            dstExec.createKokkosView(dstPtr, size), srcExec.createKokkosView(srcPtr, size)
        );
    };
}
}

/**
 * @class Field
 * @brief A class to contain the data and executors for a field and define some basic operations.
 *
 * @ingroup Fields
 */
template<typename ValueType>
class Field
{

public:

    //--------------------------------------------------------------------------------
    // Constructors and Destructors
    //--------------------------------------------------------------------------------

    /**
     * @brief Create a Field with a given size on an executor
     * @param exec  Executor associated to the matrix
     * @param size  size of the matrix
     */
    Field(const Executor& exec, size_t size)
        : size_(size), data_(nullptr), exec_(exec) : size_(size), exec_(exec), data_(nullptr)
    {
        void* ptr = nullptr;
        std::visit(
            [this, &ptr, size](const auto& exec) { ptr = exec.alloc(size * sizeof(ValueType)); },
            exec_
        );
        data_ = static_cast<ValueType*>(ptr);
    }

    /**
<<<<<<< HEAD
     * @brief Copy constructor, creates a new field with the same size and data as the parsed field.
     * @param other The field to copy from.
     */
    Field(const Field& other) : exec_(other.exec_), data_(data_)
=======
     * @brief Create a Field with a given size on an executor
     * @param exec  Executor associated to the matrix
     * @param in a vector of elements to copy over
     * */
    Field(const Executor& exec, std::vector<ValueType> in)
        : size_(in.size()), data_(nullptr), exec_(exec)
    {
        Executor hostExec = CPUExecutor();
        void* ptr = nullptr;
        std::visit(
            [this, &ptr](const auto& exec) { ptr = exec.alloc(this->size_ * sizeof(ValueType)); },
            exec_
        );
        data_ = static_cast<ValueType*>(ptr);

        std::visit(detail::deepCopyVisitor(size_, in.data(), data_), hostExec, exec);
    }


    Field(const Field<ValueType>& rhs) : size_(rhs.size_), data_(nullptr), exec_(rhs.exec_)
>>>>>>> edf5c6f3
    {
        NF_ASSERT(exec_ == other.exec_, "Executors are not the same");
        void* ptr = nullptr;
        auto size = other.size_;
        std::visit(
            [this, &ptr, size](const auto& exec) { ptr = exec.alloc(size * sizeof(ValueType)); },
            exec_
        );
<<<<<<< HEAD
        setSize(other.size_); // CHECK THIS with above
        data_ = static_cast<T*>(ptr);
        setField(*this, other.field());
=======
        data_ = static_cast<ValueType*>(ptr);
        setField(*this, rhs.span());
>>>>>>> edf5c6f3
    }

    /**
     * @brief Destroy the Field object.
     */
    ~Field()
    {
        std::visit([this](const auto& exec) { exec.free(data_); }, exec_);
        data_ = nullptr;
    }

    /**
     * @brief applies a functor, transformation, to the field
     * @param f The functor to map over the field.
     * @note Ideally the f should be a KOKKOS_LAMBA
     */
    template<typename func>
    void apply(func f)
    {
        map(*this, f);
    }

    /**
     * @brief Copies the data to a new field on a specific executor.
     * @param dstExec The executor on which the data should be copied.
     * @returns A copy of the field on the host.
     */
    [[nodiscard]] Field<ValueType> copyToExecutor(Executor dstExec) const
    {
        if (dstExec == exec_) return Field<ValueType>(*this);

        Field<ValueType> result(dstExec, size_);
        std::visit(detail::deepCopyVisitor(size_, data_, result.data()), exec_, dstExec);

        return result;
    }

    /**
     * @brief Returns a copy of the field back to the host.
     * @returns A copy of the field on the host.
     */
    [[nodiscard]] Field<ValueType> copyToHost() const { return copyToExecutor(CPUExecutor()); }

    /**
     * @brief Copies the data (from anywhere) to a parsed host field.
     * @param result The field into which the data must be copied. Must be
     * sized.
     *
     * @warning exits if the size of the result field is not the same as the
     * source field.
     */
    void copyToHost(Field<ValueType>& result)
    {
        NF_DEBUG_ASSERT(
            result.size() == size_, "Parsed Field size not the same as current field size"
        );
        result = copyToExecutor(CPUExecutor());
    }

    // // move assignment operator
    // Field<T> &operator=(Field<T> &&rhs)
    // {
    //     if (this != &rhs)
    //     {
    //         field_ = std::move(rhs.field_);
    //         size_ = rhs.size_;
    //     }
    //     return *this;
    // }


    /**
     * @brief Function call operator
     * @param i The index of cell in the field
     * @returns The value at the index i
     *
     * @warning This function is not implemented
     */
    KOKKOS_FUNCTION
    ValueType& operator()(const int i) { return data_[i]; }

    /**
     * @brief Function call operator
     * @param i The index of cell in the field
     * @returns The value at the index i
     *
     * @warning This function is not implemented
     */
    KOKKOS_FUNCTION
    const ValueType& operator()(const int i) const { return data_[i]; }

    //--------------------------------------------------------------------------------
    // Assignment Operators
    //--------------------------------------------------------------------------------

    /**
     * @brief Assignment operator, Sets the field values to that of the parsed field.
     * @param rhs The value to set the field to.
     */
    void operator=(const T& rhs) { fill(*this, rhs); }

    /**
     * @brief Assignment operator, Sets the field values to that of the parsed field.
     * @param rhs The field to copy from.
     *
     * @warning This field will be sized to the size of the parsed field.
     */
    void operator=(const Field<ValueType>& rhs)
    {
        NF_ASSERT(exec_ == rhs.exec_, "Executors are not the same");
        if (this->size() != rhs.size())
        {
            this->setSize(rhs.size());
        }
        setField(*this, rhs.span());
    }

    /**
     * @brief Arithmetic addition assignment operator, adds a second field to this field.
     * @param rhs The field to add to this field.
     * @returns The result of the addition.
     */
<<<<<<< HEAD
    Field<T>& operator+=(const Field<T>& rhs)
    {
        NF_ASSERT_DEBUG(size() == rhs.size(), "Fields are not the same size.");
        NF_ASSERT_DEBUG(exec_ == rhs.exec_, "Executors are not the same.");
        add(*this, rhs);
        return *this;
    }
=======
    void operator=(const ValueType& rhs) { fill(*this, rhs); }

    // arithmetic operator
>>>>>>> edf5c6f3

    /**
     * @brief Arithmetic subtraction assignment operator, subtracts a second field
     * from this field.
     * @param rhs The field to subtract from this field.
     * @returns The result of the subtraction.
     */
<<<<<<< HEAD
    Field<T>& operator-=(const Field<T>& rhs)
    {
        NF_ASSERT_DEBUG(size() == rhs.size(), "Fields are not the same size.");
        NF_ASSERT_DEBUG(exec_ == rhs.exec_, "Executors are not the same.");
        sub(*this, rhs);
        return *this;
=======
    [[nodiscard]] Field<ValueType> operator+(const Field<ValueType>& rhs)
    {
        Field<ValueType> result(exec_, size_);
        result = *this;
        add(result, rhs);
        return result;
>>>>>>> edf5c6f3
    }

    //--------------------------------------------------------------------------------
    // Arithmetic Operator
    //--------------------------------------------------------------------------------

    /**
     * @brief Arithmetic subtraction operator, subtraction by a second field.
     * @param rhs The field to subtract from this field.
     * @returns The result of the subtraction.
     */
    [[nodiscard]] Field<ValueType> operator-(const Field<ValueType>& rhs)
    {
<<<<<<< HEAD
        NF_ASSERT_DEBUG(size() == rhs.size(), "Fields are not the same size.");
        NF_ASSERT_DEBUG(exec_ == rhs.exec(), "Executors are not the same.");
        Field<T> result(exec_, size_);
=======
        Field<ValueType> result(exec_, size_);
>>>>>>> edf5c6f3
        result = *this;
        sub(result, rhs);
        return result;
    }

    /**
     * @brief Arithmetic multiply operator, multiply by a second field.
     * @param rhs The field to subtract from this field.
     * @returns The result of the multiply.
     */
    [[nodiscard]] Field<ValueType> operator*(const Field<scalar>& rhs)
    {
<<<<<<< HEAD
        NF_ASSERT_DEBUG(size() == rhs.size(), "Fields are not the same size.");
        NF_ASSERT_DEBUG(exec_ == rhs.exec(), "Executors are not the same.");
        Field<T> result(exec_, size_);
=======
        Field<ValueType> result(exec_, size_);
>>>>>>> edf5c6f3
        result = *this;
        mul(result, rhs);
        return result;
    }

    /**
     * @brief Arithmetic multiply operator, multiplies every cell in the field
     * by a scalar.
     * @param rhs The scalar to multiply with the field.
     * @returns The result of the multiplication.
     */
    [[nodiscard]] Field<ValueType> operator*(const scalar rhs)
    {
        Field<ValueType> result(exec_, size_);
        result = *this;
        scalar_mul(result, rhs);
        return result;
    }

    // setter

    /**
     * @brief Set the Size of the field.
     * @param size The new size to set the field to.
     */
    void setSize(const size_t size)
    {
        void* ptr = nullptr;
<<<<<<< HEAD
        if (!empty())
        {
            std::visit(
                [this, &ptr, size](const auto& exec)
                { ptr = exec.realloc(data_, size * sizeof(T)); },
                exec_
            );
        }
        else
        {
            std::visit(
                [this, &ptr, size](const auto& exec) { ptr = exec.alloc(size * sizeof(T)); }, exec_
            );
        }
        data_ = static_cast<T*>(ptr);
=======
        std::visit(
            [this, &ptr, size](const auto& exec)
            { ptr = exec.realloc(data_, size * sizeof(ValueType)); },
            exec_
        );
        data_ = static_cast<ValueType*>(ptr);
>>>>>>> edf5c6f3
        size_ = size;
    }

    // getter

    /**
     * @brief Direct access to the underlying field data
     * @return Pointer to the first cell data in the field.
     */
    [[nodiscard]] ValueType* data() { return data_; }

    /**
     * @brief Direct access to the underlying field data
     * @return Pointer to the first cell data in the field.
     */
    [[nodiscard]] const ValueType* data() const { return data_; }

    /**
     * @brief Gets the executor associated with the field.
     * @return Reference to the executor.
     */
    [[nodiscard]] const Executor& exec() { return exec_; }

    /**
     * @brief Gets the size of the field.
     * @return The size of the field.
     */
    [[nodiscard]] size_t size() const { return size_; }

    /**
     * @brief Checks if the field is empty.
     * @return True if the field is empty, false otherwise.
     */
    [[nodiscard]] bool empty() const { return size() == 0; }

    /**
     * @brief Gets the field as a span.
     * @return Span of the field.
     */
    [[nodiscard]] std::span<ValueType> span() { return std::span<ValueType>(data_, size_); }
    /**
     * @brief Gets the field as a span.
     * @return Span of the field.
     */
    [[nodiscard]] const std::span<ValueType> span() const
    {
        return std::span<ValueType>(data_, size_);
    }

    /**
     * @brief Gets a sub view of the field as a span.
     * @return Span of the field.
     */
    [[nodiscard]] std::span<ValueType> span(std::pair<size_t, size_t> range)
    {
        return std::span<ValueType>(data_ + range.first, range.second - range.first);
    }

    /**
     * @brief Gets a sub view of the field as a span.
     * @return Span of the field.
     */
    [[nodiscard]] const std::span<ValueType> span(std::pair<size_t, size_t> range) const
    {
        return span(range);
    }

private:

<<<<<<< HEAD
    size_t size_ {0};     //!< Size of the field.
    T* data_ {nullptr};   //!< Pointer to the field data.
=======
    size_t size_;         //!< Size of the field.
    ValueType* data_;     //!< Pointer to the field data.
>>>>>>> edf5c6f3
    const Executor exec_; //!< Executor associated with the field. (CPU, GPU, openMP, etc.)
};

//------------------------------------------------------------------------------------
// arithmetic operator
//------------------------------------------------------------------------------------

/**
 * @brief Arithmetic add operator, addition of two fields.
 * @param lhs The field to add with this field.
 * @param rhs The field to add with this field.
 * @returns The result of the addition.
 */
template<typename T>
[[nodiscard]] Field<T> operator+(Field<T> lhs, const Field<T>& rhs)
{
    lhs += rhs;
    return lhs;
}

/**
 * @brief Arithmetic subtraction operator, subtraction one field from another.
 * @param lhs The field to subtract from.
 * @param rhs The field to subtract by.
 * @returns The result of the subtraction.
 */
template<typename T>
[[nodiscard]] Field<T> operator-(Field<T> lhs, const Field<T>& rhs)
{
    lhs -= rhs;
    return lhs;
}

} // namespace NeoFOAM<|MERGE_RESOLUTION|>--- conflicted
+++ resolved
@@ -7,11 +7,7 @@
 #include <iostream>
 #include <span>
 
-<<<<<<< HEAD
-#include "NeoFOAM/core/Error.hpp"
-=======
 #include "NeoFOAM/core/error.hpp"
->>>>>>> edf5c6f3
 #include "NeoFOAM/core/executor/executor.hpp"
 #include "NeoFOAM/core/primitives/scalar.hpp"
 #include "NeoFOAM/fields/operations/operationsMacros.hpp"
@@ -75,16 +71,10 @@
     }
 
     /**
-<<<<<<< HEAD
-     * @brief Copy constructor, creates a new field with the same size and data as the parsed field.
-     * @param other The field to copy from.
-     */
-    Field(const Field& other) : exec_(other.exec_), data_(data_)
-=======
      * @brief Create a Field with a given size on an executor
      * @param exec  Executor associated to the matrix
      * @param in a vector of elements to copy over
-     * */
+     */
     Field(const Executor& exec, std::vector<ValueType> in)
         : size_(in.size()), data_(nullptr), exec_(exec)
     {
@@ -99,9 +89,11 @@
         std::visit(detail::deepCopyVisitor(size_, in.data(), data_), hostExec, exec);
     }
 
-
+    /**
+     * @brief Copy constructor, creates a new field with the same size and data as the parsed field.
+     * @param other The field to copy from.
+     */
     Field(const Field<ValueType>& rhs) : size_(rhs.size_), data_(nullptr), exec_(rhs.exec_)
->>>>>>> edf5c6f3
     {
         NF_ASSERT(exec_ == other.exec_, "Executors are not the same");
         void* ptr = nullptr;
@@ -110,14 +102,9 @@
             [this, &ptr, size](const auto& exec) { ptr = exec.alloc(size * sizeof(ValueType)); },
             exec_
         );
-<<<<<<< HEAD
         setSize(other.size_); // CHECK THIS with above
-        data_ = static_cast<T*>(ptr);
-        setField(*this, other.field());
-=======
         data_ = static_cast<ValueType*>(ptr);
         setField(*this, rhs.span());
->>>>>>> edf5c6f3
     }
 
     /**
@@ -217,7 +204,7 @@
      * @brief Assignment operator, Sets the field values to that of the parsed field.
      * @param rhs The value to set the field to.
      */
-    void operator=(const T& rhs) { fill(*this, rhs); }
+    void operator=(const ValueType& rhs) { fill(*this, rhs); }
 
     /**
      * @brief Assignment operator, Sets the field values to that of the parsed field.
@@ -236,45 +223,24 @@
     }
 
     /**
-     * @brief Arithmetic addition assignment operator, adds a second field to this field.
-     * @param rhs The field to add to this field.
+     * @brief Assignment operator, Sets the field values to that of the value.
+     * @param rhs The value to set the field to.
+     */
+    void operator=(const ValueType& rhs) { fill(*this, rhs); }
+
+    // arithmetic operator
+
+    /**
+     * @brief Arithmetic add operator, addition of a second field.
+     * @param rhs The field to add with this field.
      * @returns The result of the addition.
      */
-<<<<<<< HEAD
-    Field<T>& operator+=(const Field<T>& rhs)
-    {
-        NF_ASSERT_DEBUG(size() == rhs.size(), "Fields are not the same size.");
-        NF_ASSERT_DEBUG(exec_ == rhs.exec_, "Executors are not the same.");
-        add(*this, rhs);
-        return *this;
-    }
-=======
-    void operator=(const ValueType& rhs) { fill(*this, rhs); }
-
-    // arithmetic operator
->>>>>>> edf5c6f3
-
-    /**
-     * @brief Arithmetic subtraction assignment operator, subtracts a second field
-     * from this field.
-     * @param rhs The field to subtract from this field.
-     * @returns The result of the subtraction.
-     */
-<<<<<<< HEAD
-    Field<T>& operator-=(const Field<T>& rhs)
-    {
-        NF_ASSERT_DEBUG(size() == rhs.size(), "Fields are not the same size.");
-        NF_ASSERT_DEBUG(exec_ == rhs.exec_, "Executors are not the same.");
-        sub(*this, rhs);
-        return *this;
-=======
-    [[nodiscard]] Field<ValueType> operator+(const Field<ValueType>& rhs)
+    Field<ValueType>& operator+=(const Field<ValueType>& rhs)
     {
         Field<ValueType> result(exec_, size_);
         result = *this;
         add(result, rhs);
         return result;
->>>>>>> edf5c6f3
     }
 
     //--------------------------------------------------------------------------------
@@ -288,13 +254,9 @@
      */
     [[nodiscard]] Field<ValueType> operator-(const Field<ValueType>& rhs)
     {
-<<<<<<< HEAD
         NF_ASSERT_DEBUG(size() == rhs.size(), "Fields are not the same size.");
         NF_ASSERT_DEBUG(exec_ == rhs.exec(), "Executors are not the same.");
-        Field<T> result(exec_, size_);
-=======
         Field<ValueType> result(exec_, size_);
->>>>>>> edf5c6f3
         result = *this;
         sub(result, rhs);
         return result;
@@ -307,13 +269,9 @@
      */
     [[nodiscard]] Field<ValueType> operator*(const Field<scalar>& rhs)
     {
-<<<<<<< HEAD
         NF_ASSERT_DEBUG(size() == rhs.size(), "Fields are not the same size.");
         NF_ASSERT_DEBUG(exec_ == rhs.exec(), "Executors are not the same.");
-        Field<T> result(exec_, size_);
-=======
         Field<ValueType> result(exec_, size_);
->>>>>>> edf5c6f3
         result = *this;
         mul(result, rhs);
         return result;
@@ -342,30 +300,23 @@
     void setSize(const size_t size)
     {
         void* ptr = nullptr;
-<<<<<<< HEAD
         if (!empty())
         {
             std::visit(
                 [this, &ptr, size](const auto& exec)
-                { ptr = exec.realloc(data_, size * sizeof(T)); },
+                { ptr = exec.realloc(data_, size * sizeof(ValueType)); },
                 exec_
             );
         }
         else
         {
             std::visit(
-                [this, &ptr, size](const auto& exec) { ptr = exec.alloc(size * sizeof(T)); }, exec_
+                [this, &ptr, size](const auto& exec)
+                { ptr = exec.alloc(size * sizeof(ValueType)); },
+                exec_
             );
         }
-        data_ = static_cast<T*>(ptr);
-=======
-        std::visit(
-            [this, &ptr, size](const auto& exec)
-            { ptr = exec.realloc(data_, size * sizeof(ValueType)); },
-            exec_
-        );
         data_ = static_cast<ValueType*>(ptr);
->>>>>>> edf5c6f3
         size_ = size;
     }
 
@@ -435,14 +386,9 @@
 
 private:
 
-<<<<<<< HEAD
-    size_t size_ {0};     //!< Size of the field.
-    T* data_ {nullptr};   //!< Pointer to the field data.
-=======
-    size_t size_;         //!< Size of the field.
-    ValueType* data_;     //!< Pointer to the field data.
->>>>>>> edf5c6f3
-    const Executor exec_; //!< Executor associated with the field. (CPU, GPU, openMP, etc.)
+    size_t size_ {0};           //!< Size of the field.
+    ValueType* data_ {nullptr}; //!< Pointer to the field data.
+    const Executor exec_;       //!< Executor associated with the field. (CPU, GPU, openMP, etc.)
 };
 
 //------------------------------------------------------------------------------------
