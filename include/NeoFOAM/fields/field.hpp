--- conflicted
+++ resolved
@@ -61,30 +61,6 @@
         std::visit(
             [this, &ptr, size](const auto& exec) { ptr = exec.alloc(size * sizeof(ValueType)); },
             exec_
-<<<<<<< HEAD
-        );
-        data_ = static_cast<ValueType*>(ptr);
-    };
-
-    /**
-     * @brief Create a Field of given elements on CPU executor
-     * @param exec  Executor associated to the matrix
-     * @param size  size of the matrix
-     * @param size  size of the matrix
-     * */
-    Field(std::initializer_list<ValueType> inValues)
-        : size_(inValues.size()), data_(nullptr), exec_(CPUExecutor())
-    {
-        void* ptr = nullptr;
-        std::visit(
-            [this, &ptr](const auto& exec) { ptr = exec.alloc(this->size_ * sizeof(ValueType)); },
-            exec_
-        );
-        data_ = static_cast<ValueType*>(ptr);
-        std::copy(inValues.begin(), inValues.end(), data_);
-    };
-
-=======
         );
         data_ = static_cast<ValueType*>(ptr);
     }
@@ -109,7 +85,6 @@
     }
 
 
->>>>>>> bd37b647
     Field(const Field<ValueType>& rhs) : size_(rhs.size_), data_(nullptr), exec_(rhs.exec_)
     {
         void* ptr = nullptr;
@@ -119,13 +94,8 @@
             exec_
         );
         data_ = static_cast<ValueType*>(ptr);
-<<<<<<< HEAD
-        setField(*this, rhs.field());
-    };
-=======
         setField(*this, rhs.span());
     }
->>>>>>> bd37b647
 
     /**
      * @brief Destroy the Field object.
@@ -152,24 +122,6 @@
      * @param dstExec The executor on which the data should be copied.
      * @returns A copy of the field on the host.
      */
-<<<<<<< HEAD
-    [[nodiscard]] Field<ValueType> copyToHost() const
-    {
-        Field<ValueType> result(CPUExecutor {}, size_);
-        if (!std::holds_alternative<GPUExecutor>(exec_))
-        {
-            result = *this;
-        }
-        else
-        {
-            Kokkos::View<ValueType*, Kokkos::DefaultExecutionSpace, Kokkos::MemoryUnmanaged>
-                gpuView(data_, size_);
-            Kokkos::View<ValueType*, Kokkos::HostSpace, Kokkos::MemoryUnmanaged> resultView(
-                result.data(), size_
-            );
-            Kokkos::deep_copy(resultView, gpuView);
-        }
-=======
     [[nodiscard]] Field<ValueType> copyToExecutor(Executor dstExec) const
     {
         if (dstExec == exec_) return Field<ValueType>(*this);
@@ -177,7 +129,6 @@
         Field<ValueType> result(dstExec, size_);
         std::visit(detail::deepCopyVisitor(size_, data_, result.data()), exec_, dstExec);
 
->>>>>>> bd37b647
         return result;
     }
 
@@ -197,31 +148,10 @@
      */
     void copyToHost(Field<ValueType>& result)
     {
-<<<<<<< HEAD
-        if (result.size() != size_)
-        {
-            exit(1);
-        }
-
-        if (!std::holds_alternative<GPUExecutor>(exec_))
-        {
-            result = *this;
-        }
-        else
-        {
-            Kokkos::View<ValueType*, Kokkos::DefaultExecutionSpace, Kokkos::MemoryUnmanaged>
-                gpuView(data_, size_);
-            Kokkos::View<ValueType*, Kokkos::HostSpace, Kokkos::MemoryUnmanaged> resultView(
-                result.data(), size_
-            );
-            Kokkos::deep_copy(resultView, gpuView);
-        }
-=======
         NF_DEBUG_ASSERT(
             result.size() == size_, "Parsed Field size not the same as current field size"
         );
         result = copyToExecutor(CPUExecutor());
->>>>>>> bd37b647
     }
 
     // // move assignment operator
@@ -396,14 +326,12 @@
      * @brief Gets the field as a span.
      * @return Span of the field.
      */
-<<<<<<< HEAD
-    [[nodiscard]] std::span<ValueType> field() { return std::span<ValueType>(data_, size_); }
-
+    [[nodiscard]] std::span<ValueType> span() { return std::span<ValueType>(data_, size_); }
     /**
      * @brief Gets the field as a span.
      * @return Span of the field.
      */
-    [[nodiscard]] const std::span<ValueType> field() const
+    [[nodiscard]] const std::span<ValueType> span() const
     {
         return std::span<ValueType>(data_, size_);
     }
@@ -412,45 +340,18 @@
      * @brief Gets a sub view of the field as a span.
      * @return Span of the field.
      */
-    [[nodiscard]] std::span<ValueType> field(std::pair<int, int> range)
+    [[nodiscard]] std::span<ValueType> span(std::pair<size_t, size_t> range)
     {
         return std::span<ValueType>(data_ + range.first, range.second - range.first);
-    }
-
-=======
-    [[nodiscard]] std::span<ValueType> span() { return std::span<ValueType>(data_, size_); }
->>>>>>> bd37b647
-    /**
-     * @brief Gets the field as a span.
-     * @return Span of the field.
-     */
-<<<<<<< HEAD
-    [[nodiscard]] const std::span<ValueType> field(std::pair<int, int> range) const
-    {
-        return field(range);
-=======
-    [[nodiscard]] const std::span<ValueType> span() const
-    {
-        return std::span<ValueType>(data_, size_);
     }
 
     /**
      * @brief Gets a sub view of the field as a span.
      * @return Span of the field.
      */
-    [[nodiscard]] std::span<ValueType> span(std::pair<size_t, size_t> range)
-    {
-        return std::span<ValueType>(data_ + range.first, range.second - range.first);
-    }
-
-    /**
-     * @brief Gets a sub view of the field as a span.
-     * @return Span of the field.
-     */
     [[nodiscard]] const std::span<ValueType> span(std::pair<size_t, size_t> range) const
     {
         return span(range);
->>>>>>> bd37b647
     }
 
 private:
