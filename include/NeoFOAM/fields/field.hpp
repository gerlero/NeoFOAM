--- conflicted
+++ resolved
@@ -72,23 +72,15 @@
      * @brief Create a Field with a given size on an executor and uniform value
      * @param exec  Executor associated to the matrix
      * @param size  size of the matrix
-<<<<<<< HEAD
-=======
      * @param value  the  default value
->>>>>>> f6d81109
      */
     Field(const Executor& exec, size_t size, ValueType value)
         : size_(size), data_(nullptr), exec_(exec)
     {
         void* ptr = nullptr;
         std::visit(
-<<<<<<< HEAD
-            [this, &ptr, size](const auto& concreteExec)
-            { ptr = concreteExec.alloc(size * sizeof(ValueType)); },
-=======
             [this, &ptr, size](const auto& exec)
             { ptr = exec.alloc(size * sizeof(ValueType)); },
->>>>>>> f6d81109
             exec_
         );
         data_ = static_cast<ValueType*>(ptr);
