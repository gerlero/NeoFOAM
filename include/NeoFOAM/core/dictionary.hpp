// SPDX-License-Identifier: MIT
// SPDX-FileCopyrightText: 2023 NeoFOAM authors
#pragma once

#include <unordered_map>
#include <any>
#include <string>
<<<<<<< HEAD
#include <vector>
=======
#include <iostream>
#include <vector>

#include "NeoFOAM/core/demangle.hpp"
#include "NeoFOAM/core/error.hpp"
>>>>>>> 172ff4ae

namespace NeoFOAM
{

void logOutRange(
    const std::out_of_range& e,
    const std::string& key,
    const std::unordered_map<std::string, std::any>& data
);

/**
 * @class Dictionary
 * @brief A class representing a dictionary that stores key-value pairs.
 *
 * The Dictionary class provides a way to store and retrieve values using
 * string. It supports inserting key-value pairs, accessing values using the
 * subscript operator, and retrieving values of specific types using the `get`
 * function. It also supports storing sub-dictionaries, which can be accessed
 * using the `subDict` function. The values are stored using `std::any`, which
 * allows storing values of any type.
 */
class Dictionary
{
public:

    Dictionary() = default;

    Dictionary(const std::unordered_map<std::string, std::any>& keyValuePairs);

    Dictionary(const std::initializer_list<std::pair<std::string, std::any>>& initList);

    /**
     * @brief Checks if the dictionary is empty.
     * @return True if the dictionary is empty, false otherwise.
     */
    [[nodiscard]] bool empty() const;

    /**
     * @brief Inserts a key-value pair into the dictionary.
     * @param key The key to insert.
     * @param value The value to insert.
     */
    void insert(const std::string& key, const std::any& value);

    /**
     * @brief Checks if the given key is present in the dictionary.
     * @param key The key to check.
     * @return True if the key is present, false otherwise.
     */
    [[nodiscard]] bool contains(const std::string& key) const;

    /**
     * @brief Removes an entry from the dictionary based on the specified key.
     *
     * This function removes the entry with the specified key from the
     * dictionary.
     *
     * @param key The key of the entry to be removed.
     */
    void remove(const std::string& key);

    /**
     * @brief Accesses the value associated with the given key.
     * @param key The key to access.
     * @return A reference to the value associated with the key.
     */
    [[nodiscard]] std::any& operator[](const std::string& key);

    /**
     * @brief Accesses the value associated with the given key.
     * @param key The key to access.
     * @return A const reference to the value associated with the key.
     */
    [[nodiscard]] const std::any& operator[](const std::string& key) const;

    /**
     * @brief Retrieves the value associated with the given key, casting it to
     * the specified type.
     * @tparam T The type to cast the value to.
     * @param key The key to retrieve the value for.
     * @return A reference to the value associated with the key, casted to type
     * T.
     */
    template<typename T>
    [[nodiscard]] T& get(const std::string& key)
    {
<<<<<<< HEAD
        return std::any_cast<T&>(operator[](key));
=======
        try
        {
            return std::any_cast<T&>(operator[](key));
        }
        catch (const std::bad_any_cast& e)
        {
            logBadAnyCast<T>(e, key, data_);
            throw e;
        }
>>>>>>> 172ff4ae
    }

    /**
     * @brief Retrieves the value associated with the given key, casting it to
     * the specified type.
     * @tparam T The type to cast the value to.
     * @param key The key to retrieve the value for.
     * @return A const reference to the value associated with the key, casted to
     * type T.
     */
    template<typename T>
    [[nodiscard]] const T& get(const std::string& key) const
    {
<<<<<<< HEAD
        return std::any_cast<const T&>(operator[](key));
=======
        try
        {
            return std::any_cast<const T&>(operator[](key));
        }
        catch (const std::bad_any_cast& e)
        {
            logBadAnyCast<T>(e, key, data_);
            throw e;
        }
>>>>>>> 172ff4ae
    }

    /**
     * @brief Checks if the value associated with the given key is a dictionary.
     * @param key The key to check.
     * @return True if the value is a dictionary, false otherwise.
     */
    [[nodiscard]] bool isDict(const std::string& key) const;

    /**
     * @brief Retrieves a sub-dictionary associated with the given key.
     * @param key The key to retrieve the sub-dictionary for.
     * @return A reference to the sub-dictionary associated with the key.
     */
    Dictionary& subDict(const std::string& key);

    /**
     * @brief Retrieves a sub-dictionary associated with the given key.
     * @param key The key to retrieve the sub-dictionary for.
     * @return A reference to the sub-dictionary associated with the key.
     */
    const Dictionary& subDict(const std::string& key) const;

    /**
     * @brief Retrieves the keys of the dictionary.
     * @return A vector containing the keys of the dictionary.
     */
    std::vector<std::string> keys() const;

    /**
     * @brief Retrieves the underlying unordered map of the dictionary.
     * @return A reference to the underlying unordered map.
     */
    std::unordered_map<std::string, std::any>& getMap();

    /**
     * @brief Retrieves the underlying unordered map of the dictionary.
     * @return A const reference to the underlying unordered map.
     */
    const std::unordered_map<std::string, std::any>& getMap() const;

private:

    std::unordered_map<std::string, std::any> data_;
};

} // namespace NeoFOAM<|MERGE_RESOLUTION|>--- conflicted
+++ resolved
@@ -5,15 +5,11 @@
 #include <unordered_map>
 #include <any>
 #include <string>
-<<<<<<< HEAD
-#include <vector>
-=======
 #include <iostream>
 #include <vector>
 
 #include "NeoFOAM/core/demangle.hpp"
 #include "NeoFOAM/core/error.hpp"
->>>>>>> 172ff4ae
 
 namespace NeoFOAM
 {
@@ -100,9 +96,6 @@
     template<typename T>
     [[nodiscard]] T& get(const std::string& key)
     {
-<<<<<<< HEAD
-        return std::any_cast<T&>(operator[](key));
-=======
         try
         {
             return std::any_cast<T&>(operator[](key));
@@ -112,7 +105,6 @@
             logBadAnyCast<T>(e, key, data_);
             throw e;
         }
->>>>>>> 172ff4ae
     }
 
     /**
@@ -126,9 +118,6 @@
     template<typename T>
     [[nodiscard]] const T& get(const std::string& key) const
     {
-<<<<<<< HEAD
-        return std::any_cast<const T&>(operator[](key));
-=======
         try
         {
             return std::any_cast<const T&>(operator[](key));
@@ -138,7 +127,6 @@
             logBadAnyCast<T>(e, key, data_);
             throw e;
         }
->>>>>>> 172ff4ae
     }
 
     /**
