--- conflicted
+++ resolved
@@ -22,13 +22,6 @@
 
     std::string execName = std::visit([](auto e) { return e.print(); }, exec);
 
-<<<<<<< HEAD
-    // SECTION("can instantiate empty surfaceField on: " + execName)
-    // {
-    //     auto sf = SurfaceField(exec);
-    //     REQUIRE(sf.exec() == exec);
-    // }
-=======
     SECTION("can instantiate SurfaceField with fixedValues on: " + execName)
     {
         NeoFOAM::UnstructuredMesh mesh = NeoFOAM::createSingleCellMesh(exec);
@@ -78,5 +71,4 @@
             REQUIRE(refValue[i] == 2.0);
         }
     }
->>>>>>> 1196423b
 }