# SPDX-License-Identifier: Unlicense
# SPDX-FileCopyrightText: 2024 NeoFOAM authors

add_test(NAME dictionary_test COMMAND test_dictionary)
add_executable(test_dictionary "test_Dictionary.cpp" "../test_main.cpp")
target_link_libraries(test_dictionary PRIVATE Catch2::Catch2 NeoFOAM
                                              Kokkos::kokkos cpptrace::cpptrace)

add_test(NAME executor_test COMMAND test_executor)
add_executable(test_executor "test_Executor.cpp" "../test_main.cpp")
target_link_libraries(test_executor PRIVATE Catch2::Catch2 NeoFOAM
<<<<<<< HEAD
                                            Kokkos::kokkos)
=======
                                            Kokkos::kokkos)

add_test(NAME registerClass_test COMMAND test_registerClass)
add_executable(test_registerClass "test_RegisterClass.cpp" "../test_main.cpp")
target_link_libraries(test_registerClass PRIVATE Catch2::Catch2 NeoFOAM
                                                  cpptrace::cpptrace Kokkos::kokkos)
>>>>>>> 9d8b453e
<|MERGE_RESOLUTION|>--- conflicted
+++ resolved
@@ -3,19 +3,14 @@
 
 add_test(NAME dictionary_test COMMAND test_dictionary)
 add_executable(test_dictionary "test_Dictionary.cpp" "../test_main.cpp")
-target_link_libraries(test_dictionary PRIVATE Catch2::Catch2 NeoFOAM
-                                              Kokkos::kokkos cpptrace::cpptrace)
+target_link_libraries(test_dictionary PRIVATE Catch2::Catch2 NeoFOAM Kokkos::kokkos
+                                              cpptrace::cpptrace)
 
 add_test(NAME executor_test COMMAND test_executor)
 add_executable(test_executor "test_Executor.cpp" "../test_main.cpp")
-target_link_libraries(test_executor PRIVATE Catch2::Catch2 NeoFOAM
-<<<<<<< HEAD
-                                            Kokkos::kokkos)
-=======
-                                            Kokkos::kokkos)
+target_link_libraries(test_executor PRIVATE Catch2::Catch2 NeoFOAM Kokkos::kokkos)
 
 add_test(NAME registerClass_test COMMAND test_registerClass)
 add_executable(test_registerClass "test_RegisterClass.cpp" "../test_main.cpp")
-target_link_libraries(test_registerClass PRIVATE Catch2::Catch2 NeoFOAM
-                                                  cpptrace::cpptrace Kokkos::kokkos)
->>>>>>> 9d8b453e
+target_link_libraries(test_registerClass PRIVATE Catch2::Catch2 NeoFOAM cpptrace::cpptrace
+                                                 Kokkos::kokkos)