# SPDX-License-Identifier: Unlicense
# SPDX-FileCopyrightText: 2024 NeoFOAM authors

if(NEOFOAM_ENABLE_MPI_SUPPORT)
  add_subdirectory(mpi)
endif()

add_subdirectory(primitives)

neofoam_unit_test(dictionary)
neofoam_unit_test(tokenList)
neofoam_unit_test(inputs)
neofoam_unit_test(executor)
neofoam_unit_test(parallelAlgorithms)

# The registerClass test has to be created without linking against neofoam. Otherwise, it will pick
# up the factories registered in neofoam, which will make the test hard to maintain.
add_library(testRegister SHARED)
target_sources(testRegister  PRIVATE "testRegister.cpp")
target_link_libraries(testRegister PRIVATE NeoFOAM_public_api cpptrace::cpptrace MPI::MPI_CXX)

add_executable(registerClass "registerClass.cpp")
<<<<<<< HEAD
target_link_libraries(registerClass PRIVATE Catch2::Catch2WithMain cpptrace::cpptrace MPI::MPI_CXX
                                            NeoFOAM_public_api testRegister)
=======
target_link_libraries(registerClass PRIVATE Catch2::Catch2WithMain cpptrace::cpptrace
                                            NeoFOAM_public_api)
>>>>>>> 1088d501
add_test(
  NAME registerClass
  COMMAND registerClass
  WORKING_DIRECTORY ${CMAKE_BINARY_DIR}/bin)<|MERGE_RESOLUTION|>--- conflicted
+++ resolved
@@ -20,13 +20,9 @@
 target_link_libraries(testRegister PRIVATE NeoFOAM_public_api cpptrace::cpptrace MPI::MPI_CXX)
 
 add_executable(registerClass "registerClass.cpp")
-<<<<<<< HEAD
-target_link_libraries(registerClass PRIVATE Catch2::Catch2WithMain cpptrace::cpptrace MPI::MPI_CXX
-                                            NeoFOAM_public_api testRegister)
-=======
+
 target_link_libraries(registerClass PRIVATE Catch2::Catch2WithMain cpptrace::cpptrace
                                             NeoFOAM_public_api)
->>>>>>> 1088d501
 add_test(
   NAME registerClass
   COMMAND registerClass
