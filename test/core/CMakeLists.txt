--- conflicted
+++ resolved
@@ -2,32 +2,15 @@
 # SPDX-FileCopyrightText: 2024 NeoFOAM authors
 
 add_test(NAME dictionary_test COMMAND test_dictionary)
-<<<<<<< HEAD
-add_executable(test_dictionary "test_Dictionary.cpp" "../test_main.cpp")
+add_executable(test_dictionary "dictionary.cpp" "../test_main.cpp")
 target_link_libraries(test_dictionary PRIVATE Catch2::Catch2 NeoFOAM Kokkos::kokkos
                                               cpptrace::cpptrace)
 
 add_test(NAME executor_test COMMAND test_executor)
-add_executable(test_executor "test_Executor.cpp" "../test_main.cpp")
+add_executable(test_executor "executor.cpp" "../test_main.cpp")
 target_link_libraries(test_executor PRIVATE Catch2::Catch2 NeoFOAM Kokkos::kokkos)
 
 add_test(NAME registerClass_test COMMAND test_registerClass)
-add_executable(test_registerClass "test_RegisterClass.cpp" "../test_main.cpp")
+add_executable(test_registerClass "registerClass.cpp" "../test_main.cpp")
 target_link_libraries(test_registerClass PRIVATE Catch2::Catch2 NeoFOAM cpptrace::cpptrace
-                                                 Kokkos::kokkos)
-=======
-add_executable(test_dictionary "dictionary.cpp" "../test_main.cpp")
-target_link_libraries(test_dictionary PRIVATE Catch2::Catch2 NeoFOAM
-                                              Kokkos::kokkos cpptrace::cpptrace)
-
-add_test(NAME executor_test COMMAND test_executor)
-add_executable(test_executor "executor.cpp" "../test_main.cpp")
-target_link_libraries(test_executor PRIVATE Catch2::Catch2 NeoFOAM
-                                            Kokkos::kokkos)
-
-add_test(NAME registerClass_test COMMAND test_registerClass)
-add_executable(test_registerClass "registerClass.cpp" "../test_main.cpp")
-target_link_libraries(
-  test_registerClass PRIVATE Catch2::Catch2 NeoFOAM cpptrace::cpptrace
-                             Kokkos::kokkos)
->>>>>>> 53c1c15f
+                                                 Kokkos::kokkos)