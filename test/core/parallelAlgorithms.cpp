// SPDX-License-Identifier: MIT
// SPDX-FileCopyrightText: 2023 NeoFOAM authors

#define CATCH_CONFIG_RUNNER // Define this before including catch.hpp to create
                            // a custom main
#include <catch2/catch_session.hpp>
#include <catch2/catch_test_macros.hpp>
#include <catch2/generators/catch_generators_all.hpp>
#include <catch2/benchmark/catch_benchmark.hpp>

#include "NeoFOAM/fields/field.hpp"
#include "NeoFOAM/core/executor/executor.hpp"
#include "NeoFOAM/core/parallelAlgorithms.hpp"


TEST_CASE("parallelFor")
{
    NeoFOAM::Executor exec = GENERATE(
        NeoFOAM::Executor(NeoFOAM::SerialExecutor {}),
        NeoFOAM::Executor(NeoFOAM::CPUExecutor {}),
        NeoFOAM::Executor(NeoFOAM::GPUExecutor {})
    );
    std::string execName = std::visit([](auto e) { return e.print(); }, exec);

    SECTION("parallelFor_" + execName)
    {
        NeoFOAM::Field<NeoFOAM::scalar> fieldA(exec, 5);
        NeoFOAM::fill(fieldA, 0.0);
        NeoFOAM::Field<NeoFOAM::scalar> fieldB(exec, 5);
        auto spanA = fieldA.span();
        auto spanB = fieldB.span();
        NeoFOAM::fill(fieldB, 1.0);
        NeoFOAM::parallelFor(
            exec, {0, 5}, KOKKOS_LAMBDA(const size_t i) { spanA[i] = spanB[i] + 2.0; }
        );
<<<<<<< HEAD
        auto hostSpanA = fieldA.copyToHost();
        for (auto value : hostSpanA.span())
=======
        auto hostA = fieldA.copyToHost();
        for (auto value : hostA.span())
>>>>>>> f6d81109
        {
            REQUIRE(value == 3.0);
        }
    }

    SECTION("parallelFor_Vector" + execName)
    {
        NeoFOAM::Field<NeoFOAM::Vector> fieldA(exec, 5);
        NeoFOAM::fill(fieldA, NeoFOAM::Vector(0.0, 0.0, 0.0));
        NeoFOAM::Field<NeoFOAM::Vector> fieldB(exec, 5);
        auto spanA = fieldA.span();
        auto spanB = fieldB.span();
        NeoFOAM::fill(fieldB, NeoFOAM::Vector(1.0, 1.0, 1.0));
        NeoFOAM::parallelFor(
            exec,
            {0, 5},
            KOKKOS_LAMBDA(const size_t i) { spanA[i] = spanB[i] + NeoFOAM::Vector(2.0, 2.0, 2.0); }
        );
<<<<<<< HEAD
        auto hostSpanA = fieldA.copyToHost();
        for (auto value : hostSpanA.span())
=======
        auto hostA = fieldA.copyToHost();
        for (auto value : hostA.span())
>>>>>>> f6d81109
        {
            REQUIRE(value == NeoFOAM::Vector(3.0, 3.0, 3.0));
        }
    }

    SECTION("parallelFor_Field_" + execName)
    {
        NeoFOAM::Field<NeoFOAM::scalar> fieldA(exec, 5);
        NeoFOAM::fill(fieldA, 0.0);
        NeoFOAM::Field<NeoFOAM::scalar> fieldB(exec, 5);
        auto spanA = fieldA.span();
        auto spanB = fieldB.span();
        NeoFOAM::fill(fieldB, 1.0);
        NeoFOAM::parallelFor(
            fieldA, KOKKOS_LAMBDA(const size_t i) { return spanB[i] + 2.0; }
        );
<<<<<<< HEAD
        auto hostSpanA = fieldA.copyToHost();
        for (auto value : hostSpanA.span())
        {
            REQUIRE(value == 3.0);
        }
    }

    SECTION("parallelFor_Field_Visit" + execName)
    {
        NeoFOAM::Field<NeoFOAM::scalar> fieldA(exec, 5, 0.0);
        NeoFOAM::Field<NeoFOAM::scalar> fieldB(exec, 5, 1.0);
        auto [spanA, spanB] = NeoFOAM::spans(fieldA, fieldB);
        NeoFOAM::ScalingField<NeoFOAM::scalar> sF = spanB;

        NeoFOAM::parallelFor(
            fieldA, KOKKOS_LAMBDA(const size_t i) { return sF[i] + 2.0; }
        );

        auto hostSpanA = fieldA.copyToHost();
        for (auto value : hostSpanA.span())
        {
            REQUIRE(value == 3.0);
        }

        sF = NeoFOAM::ScalingField<NeoFOAM::scalar>(1.0);

        NeoFOAM::parallelFor(
            fieldA, KOKKOS_LAMBDA(const size_t i) { return sF[i] + 2.0; }
        );

        hostSpanA = fieldA.copyToHost();
        for (auto value : hostSpanA.span())
=======
        auto hostA = fieldA.copyToHost();
        for (auto value : hostA.span())
>>>>>>> f6d81109
        {
            REQUIRE(value == 3.0);
        }
    }
};

TEST_CASE("ConstantOrSpan Benchmark")
{
    size_t size = GENERATE(1e2, 1e3, 1e4, 1e5, 1e6, 1e7);

    NeoFOAM::Executor exec = GENERATE(
        NeoFOAM::Executor(NeoFOAM::SerialExecutor {}),
        NeoFOAM::Executor(NeoFOAM::CPUExecutor {}),
        NeoFOAM::Executor(NeoFOAM::GPUExecutor {})
    );

    std::string execName = std::visit([](auto e) { return e.print(); }, exec);

    NeoFOAM::Field<NeoFOAM::scalar> fieldA(exec, size, 0.0);
    NeoFOAM::Field<NeoFOAM::scalar> fieldB(exec, size, 1.0);
    auto [spanA, spanB] = NeoFOAM::spans(fieldA, fieldB);
    NeoFOAM::ScalingField<NeoFOAM::scalar> sF = spanB;
    REQUIRE(sF.useSpan == true);

    BENCHMARK("ScalingField<NeoFOAM::scalar> Span " + execName + " " + std::to_string(size))
    {
        NeoFOAM::parallelFor(
            fieldA, KOKKOS_LAMBDA(const size_t i) { return sF[i] + 2.0; }
        );
    };

    sF = NeoFOAM::ScalingField<NeoFOAM::scalar>(1.0);
    REQUIRE(sF.useSpan == false);

    BENCHMARK("ScalingField<NeoFOAM::scalar> Constant " + execName + " " + std::to_string(size))
    {
        NeoFOAM::parallelFor(
            fieldA, KOKKOS_LAMBDA(const size_t i) { return sF[i] + 2.0; }
        );
    };

    BENCHMARK("ScalingField<NeoFOAM::scalar> Double " + execName + " " + std::to_string(size))
    {
        NeoFOAM::parallelFor(
            fieldA, KOKKOS_LAMBDA(const size_t i) { return 1.0 + 2.0; }
        );
    };
}


TEST_CASE("parallelReduce")
{
    NeoFOAM::Executor exec = GENERATE(
        NeoFOAM::Executor(NeoFOAM::SerialExecutor {}),
        NeoFOAM::Executor(NeoFOAM::CPUExecutor {}),
        NeoFOAM::Executor(NeoFOAM::GPUExecutor {})
    );
    std::string execName = std::visit([](auto e) { return e.print(); }, exec);

    SECTION("parallelReduce_" + execName)
    {
        NeoFOAM::Field<NeoFOAM::scalar> fieldA(exec, 5);
        NeoFOAM::fill(fieldA, 0.0);
        NeoFOAM::Field<NeoFOAM::scalar> fieldB(exec, 5);
        auto spanA = fieldA.span();
        auto spanB = fieldB.span();
        NeoFOAM::fill(fieldB, 1.0);
        NeoFOAM::scalar sum = 0.0;
        NeoFOAM::parallelReduce(
            exec, {0, 5}, KOKKOS_LAMBDA(const size_t i, double& lsum) { lsum += spanB[i]; }, sum
        );

        REQUIRE(sum == 5.0);
    }

    SECTION("parallelReduce_Field_" + execName)
    {
        NeoFOAM::Field<NeoFOAM::scalar> fieldA(exec, 5);
        NeoFOAM::fill(fieldA, 0.0);
        NeoFOAM::Field<NeoFOAM::scalar> fieldB(exec, 5);
        auto spanA = fieldA.span();
        auto spanB = fieldB.span();
        NeoFOAM::fill(fieldB, 1.0);
        NeoFOAM::scalar sum = 0.0;
        NeoFOAM::parallelReduce(
            fieldA, KOKKOS_LAMBDA(const size_t i, double& lsum) { lsum += spanB[i]; }, sum
        );

        REQUIRE(sum == 5.0);
    }
};<|MERGE_RESOLUTION|>--- conflicted
+++ resolved
@@ -33,13 +33,8 @@
         NeoFOAM::parallelFor(
             exec, {0, 5}, KOKKOS_LAMBDA(const size_t i) { spanA[i] = spanB[i] + 2.0; }
         );
-<<<<<<< HEAD
-        auto hostSpanA = fieldA.copyToHost();
-        for (auto value : hostSpanA.span())
-=======
         auto hostA = fieldA.copyToHost();
         for (auto value : hostA.span())
->>>>>>> f6d81109
         {
             REQUIRE(value == 3.0);
         }
@@ -58,13 +53,8 @@
             {0, 5},
             KOKKOS_LAMBDA(const size_t i) { spanA[i] = spanB[i] + NeoFOAM::Vector(2.0, 2.0, 2.0); }
         );
-<<<<<<< HEAD
-        auto hostSpanA = fieldA.copyToHost();
-        for (auto value : hostSpanA.span())
-=======
         auto hostA = fieldA.copyToHost();
         for (auto value : hostA.span())
->>>>>>> f6d81109
         {
             REQUIRE(value == NeoFOAM::Vector(3.0, 3.0, 3.0));
         }
@@ -81,43 +71,8 @@
         NeoFOAM::parallelFor(
             fieldA, KOKKOS_LAMBDA(const size_t i) { return spanB[i] + 2.0; }
         );
-<<<<<<< HEAD
-        auto hostSpanA = fieldA.copyToHost();
-        for (auto value : hostSpanA.span())
-        {
-            REQUIRE(value == 3.0);
-        }
-    }
-
-    SECTION("parallelFor_Field_Visit" + execName)
-    {
-        NeoFOAM::Field<NeoFOAM::scalar> fieldA(exec, 5, 0.0);
-        NeoFOAM::Field<NeoFOAM::scalar> fieldB(exec, 5, 1.0);
-        auto [spanA, spanB] = NeoFOAM::spans(fieldA, fieldB);
-        NeoFOAM::ScalingField<NeoFOAM::scalar> sF = spanB;
-
-        NeoFOAM::parallelFor(
-            fieldA, KOKKOS_LAMBDA(const size_t i) { return sF[i] + 2.0; }
-        );
-
-        auto hostSpanA = fieldA.copyToHost();
-        for (auto value : hostSpanA.span())
-        {
-            REQUIRE(value == 3.0);
-        }
-
-        sF = NeoFOAM::ScalingField<NeoFOAM::scalar>(1.0);
-
-        NeoFOAM::parallelFor(
-            fieldA, KOKKOS_LAMBDA(const size_t i) { return sF[i] + 2.0; }
-        );
-
-        hostSpanA = fieldA.copyToHost();
-        for (auto value : hostSpanA.span())
-=======
         auto hostA = fieldA.copyToHost();
         for (auto value : hostA.span())
->>>>>>> f6d81109
         {
             REQUIRE(value == 3.0);
         }
