# SPDX-License-Identifier: Unlicense
# SPDX-FileCopyrightText: 2023 NeoFOAM authors

# git-ls-files --others --exclude-from=.git/info/exclude
# Lines that start with '#' are comments.

# Editor and misc backup files - anywhere
*~
.*~
.*.swp
*.bak
*.bak[0-9][0-9]
\#*\#

# File-browser settings - anywhere
.directory

# Backup/recovery versions - anywhere
.#*

# Objects and archives - anywhere
*.[oa]
*.la
*.so

# Derived files
lex.yy.c

# Core dumps

# Dependency files - anywhere
*.dep

# lnInclude (symlink) directories - anywhere
lnInclude

# Build directories - anywhere
linux*Clang*/
linux*Gcc*/
linux*Icc*/
solaris*Gcc*/
SunOS*Gcc*/
platforms/

# Top-level build directories
build/
/platforms/

# Reinstate wmake rules that might look like build directories
!/wmake/rules/*/

# Doxygen generated
doc/Doxygen/html
doc/Doxygen/latex
doc/Doxygen/man
doc/Doxygen/DTAGS

# Generated files in the main and doc directories
/*.html
/doc/*.html

# Untracked configuration/preferences files
/etc/prefs.csh
/etc/prefs.sh
/etc/config.csh/prefs.*
/etc/config.sh/prefs.*
/wmake/rules/General/mplibUSER*

# Source packages - anywhere
*.tar.bz2
*.tar.gz
*.tar.xz
*.tar
*.tgz
*.gtgz

# Ignore tags or project files in the main directory
/.cproject
/.dir-locals.el
/.project
/.tags

# Ignore the test directory
/tutorialsTest

<<<<<<< HEAD
Kokkos*
kokkos-4.2.00
NeoFOAM/*

# IDE files
.vscode
=======
NeoFOAM/*

_build
>>>>>>> 35c696cc
<|MERGE_RESOLUTION|>--- conflicted
+++ resolved
@@ -83,15 +83,6 @@
 # Ignore the test directory
 /tutorialsTest
 
-<<<<<<< HEAD
-Kokkos*
-kokkos-4.2.00
 NeoFOAM/*
 
-# IDE files
-.vscode
-=======
-NeoFOAM/*
-
-_build
->>>>>>> 35c696cc
+_build