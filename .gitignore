--- conflicted
+++ resolved
@@ -83,12 +83,6 @@
 # Ignore the test directory
 /tutorialsTest
 
-<<<<<<< HEAD
-Kokkos*
-kokkos-4.2.00
 NeoFOAM/*
 
-_build
-=======
-NeoFOAM/*
->>>>>>> d01a1b16
+_build