--- conflicted
+++ resolved
@@ -34,20 +34,4 @@
 
 ```bash 
     build.sh
-<<<<<<< HEAD
-```
-
-# build documentation
-
-```bash 
-    #assume python and doxygen is installed
-    pip install sphinx
-    pip install sphinx-rtd-theme
-    pip install breathe
-    pip3 install sphinx-sitemap
-    # 
-    ./build_docs.sh
-    firefox docs/_build/html/index.html # open index page in firefox
-=======
->>>>>>> 606c3059
 ```