**[Requirements](#requirements)** |
**[Compilation](#Compilation)** |
# NeoFOAM

## Requirements

NeoFOAM has the following requirements

*  _cmake 3.28+_
*  _clang 17+_ 
<<<<<<< HEAD
* cuda
=======
*  _Kokkos 4.2.0_ (Preferably preinstalled, otherwise cloned and build at compile time) 
>>>>>>> 3fd3c8be

## Compilation

to install and download kokkos execute:

```bash 
    install_kokkos.sh
```



[![Build NeoFOAM](https://github.com/exasim-project/NeoFOAM/actions/workflows/build.yaml/badge.svg)](https://github.com/exasim-project/NeoFOAM/actions/workflows/build.yaml)

NeoFOAM uses cmake to build, thus the standard cmake procedure should work 

```bash 
    build.sh
```

# build documentation

```bash 
    #assume python and doxygen is installed
    pip install sphinx
    pip install sphinx-rtd-theme
    pip install breathe
    pip3 install sphinx-sitemap
    # 
    ./build_docs.sh
    firefox docs/_build/html/index.html # open index page in firefox
```<|MERGE_RESOLUTION|>--- conflicted
+++ resolved
@@ -8,11 +8,7 @@
 
 *  _cmake 3.28+_
 *  _clang 17+_ 
-<<<<<<< HEAD
-* cuda
-=======
 *  _Kokkos 4.2.0_ (Preferably preinstalled, otherwise cloned and build at compile time) 
->>>>>>> 3fd3c8be
 
 ## Compilation
 
