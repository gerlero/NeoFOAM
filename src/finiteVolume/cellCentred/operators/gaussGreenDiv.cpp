// SPDX-License-Identifier: MIT
// SPDX-FileCopyrightText: 2023 NeoFOAM authors

#include <functional>

#include "NeoFOAM/core/parallelAlgorithms.hpp"
#include "NeoFOAM/finiteVolume/cellCentred/operators/gaussGreenDiv.hpp"
#include "NeoFOAM/finiteVolume/cellCentred/stencil/geometryScheme.hpp"

namespace NeoFOAM::finiteVolume::cellCentred
{


void computeDiv(
    const SurfaceField<scalar>& faceFlux,
    const VolumeField<scalar>& phi,
    const SurfaceInterpolation& surfInterp,
    VolumeField<scalar>& divPhi
)
{
    const UnstructuredMesh& mesh = divPhi.mesh();
    const auto exec = divPhi.exec();
    SurfaceField<scalar> phif(exec, mesh, createCalculatedBCs<scalar>(mesh));
    const auto surfFaceCells = mesh.boundaryMesh().faceCells().span();
    surfInterp.interpolate(faceFlux, phi, phif);

    auto surfDivPhi = divPhi.internalField().span();

    const auto surfPhif = phif.internalField().span();
    const auto surfOwner = mesh.faceOwner().span();
    const auto surfNeighbour = mesh.faceNeighbour().span();
    const auto surfFaceFlux = faceFlux.internalField().span();
    size_t nInternalFaces = mesh.nInternalFaces();
    const auto surfV = mesh.cellVolumes().span();

    // check if the executor is GPU
    if (std::holds_alternative<SerialExecutor>(exec))
<<<<<<< HEAD
    {
        for (size_t i = 0; i < nInternalFaces; i++)
        {
            scalar flux = surfFaceFlux[i] * surfPhif[i];
            surfDivPhi[surfOwner[i]] += flux;
            surfDivPhi[surfNeighbour[i]] -= flux;
        }

        for (size_t i = nInternalFaces; i < surfPhif.size(); i++)
        {
            int32_t own = surfFaceCells[i - nInternalFaces];
            scalar valueOwn = surfFaceFlux[i] * surfPhif[i];
            surfDivPhi[own] += valueOwn;
        }


        for (size_t celli = 0; celli < mesh.nCells(); celli++)
        {
            surfDivPhi[celli] *= 1 / surfV[celli];
        }
    }
    else
    {
        parallelFor(
            exec,
            {0, nInternalFaces},
            KOKKOS_LAMBDA(const size_t i) {
                scalar flux = surfFaceFlux[i] * surfPhif[i];
                Kokkos::atomic_add(&surfDivPhi[surfOwner[i]], flux);
                Kokkos::atomic_sub(&surfDivPhi[surfNeighbour[i]], flux);
            }
        );

        parallelFor(
            exec,
            {nInternalFaces, surfPhif.size()},
            KOKKOS_LAMBDA(const size_t i) {
                int32_t own = surfFaceCells[i - nInternalFaces];
                scalar valueOwn = surfFaceFlux[i] * surfPhif[i];
                Kokkos::atomic_add(&surfDivPhi[own], valueOwn);
            }
        );

        parallelFor(
            exec,
            {0, mesh.nCells()},
            KOKKOS_LAMBDA(const size_t celli) { surfDivPhi[celli] *= 1 / surfV[celli]; }
        );
    }
}

void computeDiv(
    const SurfaceField<scalar>& faceFlux,
    const VolumeField<scalar>& phi,
    const SurfaceInterpolation& surfInterp,
    Field<scalar>& divPhi
)
{
    const UnstructuredMesh& mesh = phi.mesh();
    const auto exec = phi.exec();
    SurfaceField<scalar> phif(exec, mesh, createCalculatedBCs<scalar>(mesh));
    const auto surfFaceCells = mesh.boundaryMesh().faceCells().span();
    surfInterp.interpolate(phif, faceFlux, phi);

    auto surfDivPhi = divPhi.span();

    const auto surfPhif = phif.internalField().span();
    const auto surfOwner = mesh.faceOwner().span();
    const auto surfNeighbour = mesh.faceNeighbour().span();
    const auto surfFaceFlux = faceFlux.internalField().span();
    size_t nInternalFaces = mesh.nInternalFaces();
    const auto surfV = mesh.cellVolumes().span();


    // check if the executor is GPU
    if (std::holds_alternative<SerialExecutor>(exec))
=======
>>>>>>> 52baf082
    {
        for (size_t i = 0; i < nInternalFaces; i++)
        {
            scalar flux = surfFaceFlux[i] * surfPhif[i];
            surfDivPhi[surfOwner[i]] += flux;
            surfDivPhi[surfNeighbour[i]] -= flux;
        }

        for (size_t i = nInternalFaces; i < surfPhif.size(); i++)
        {
            int32_t own = surfFaceCells[i - nInternalFaces];
            scalar valueOwn = surfFaceFlux[i] * surfPhif[i];
            surfDivPhi[own] += valueOwn;
        }

        for (size_t celli = 0; celli < mesh.nCells(); celli++)
        {
            surfDivPhi[celli] *= 1 / surfV[celli];
        }
    }
    else
    {
        parallelFor(
            exec,
            {0, nInternalFaces},
            KOKKOS_LAMBDA(const size_t i) {
                scalar flux = surfFaceFlux[i] * surfPhif[i];
                Kokkos::atomic_add(&surfDivPhi[surfOwner[i]], flux);
                Kokkos::atomic_sub(&surfDivPhi[surfNeighbour[i]], flux);
            }
        );

        parallelFor(
            exec,
            {nInternalFaces, surfPhif.size()},
            KOKKOS_LAMBDA(const size_t i) {
                int32_t own = surfFaceCells[i - nInternalFaces];
                scalar valueOwn = surfFaceFlux[i] * surfPhif[i];
                Kokkos::atomic_add(&surfDivPhi[own], valueOwn);
            }
        );

        parallelFor(
            exec,
            {0, mesh.nCells()},
            KOKKOS_LAMBDA(const size_t celli) { surfDivPhi[celli] *= 1 / surfV[celli]; }
        );
    }
}

void computeDiv(
    const SurfaceField<scalar>& faceFlux,
    const VolumeField<scalar>& phi,
    const SurfaceInterpolation& surfInterp,
    Field<scalar>& divPhi
)
{
    const UnstructuredMesh& mesh = phi.mesh();
    const auto exec = phi.exec();
    SurfaceField<scalar> phif(exec, mesh, createCalculatedBCs<scalar>(mesh));
    const auto surfFaceCells = mesh.boundaryMesh().faceCells().span();
    // FIXME not implemented
    // surfInterp.interpolate(phif, faceFlux, phi);

    auto surfDivPhi = divPhi.span();

    const auto surfPhif = phif.internalField().span();
    const auto surfOwner = mesh.faceOwner().span();
    const auto surfNeighbour = mesh.faceNeighbour().span();
    const auto surfFaceFlux = faceFlux.internalField().span();
    size_t nInternalFaces = mesh.nInternalFaces();
    const auto surfV = mesh.cellVolumes().span();


    // check if the executor is GPU
    if (std::holds_alternative<SerialExecutor>(exec))
    {
        for (size_t i = 0; i < nInternalFaces; i++)
        {
            scalar flux = surfFaceFlux[i] * surfPhif[i];
            surfDivPhi[static_cast<size_t>(surfOwner[i])] += flux;
            surfDivPhi[static_cast<size_t>(surfNeighbour[i])] -= flux;
        }

        for (size_t i = nInternalFaces; i < surfPhif.size(); i++)
        {
            size_t own = static_cast<size_t>(surfFaceCells[i - nInternalFaces]);
            scalar valueOwn = surfFaceFlux[i] * surfPhif[i];
            surfDivPhi[own] += valueOwn;
        }


        for (size_t celli = 0; celli < mesh.nCells(); celli++)
        {
            surfDivPhi[celli] *= 1 / surfV[celli];
        }
    }
    else
    {
        parallelFor(
            exec,
            {0, nInternalFaces},
            KOKKOS_LAMBDA(const size_t i) {
                scalar flux = surfFaceFlux[i] * surfPhif[i];
                Kokkos::atomic_add(&surfDivPhi[static_cast<size_t>(surfOwner[i])], flux);
                Kokkos::atomic_sub(&surfDivPhi[static_cast<size_t>(surfNeighbour[i])], flux);
            }
        );

        parallelFor(
            exec,
            {nInternalFaces, surfPhif.size()},
            KOKKOS_LAMBDA(const size_t i) {
                size_t own = static_cast<size_t>(surfFaceCells[i - nInternalFaces]);
                scalar valueOwn = surfFaceFlux[i] * surfPhif[i];
                Kokkos::atomic_add(&surfDivPhi[own], valueOwn);
            }
        );

        parallelFor(
            exec,
            {0, mesh.nCells()},
            KOKKOS_LAMBDA(const size_t celli) { surfDivPhi[celli] *= 1 / surfV[celli]; }
        );
    }
}

GaussGreenDiv::GaussGreenDiv(
    [[maybe_unused]] const Executor& exec,
    [[maybe_unused]] const UnstructuredMesh& mesh,
    const SurfaceInterpolation& surfInterp
)
    : surfaceInterpolation_(surfInterp) {};

void GaussGreenDiv::div(
    VolumeField<scalar>& divPhi, const SurfaceField<scalar>& faceFlux, VolumeField<scalar>& phi
)
{
    computeDiv(faceFlux, phi, surfaceInterpolation_, divPhi);
};

void GaussGreenDiv::div(
    Field<scalar>& divPhi, const SurfaceField<scalar>& faceFlux, VolumeField<scalar>& phi
)
{
    computeDiv(faceFlux, phi, surfaceInterpolation_, divPhi);
};

};<|MERGE_RESOLUTION|>--- conflicted
+++ resolved
@@ -35,85 +35,6 @@
 
     // check if the executor is GPU
     if (std::holds_alternative<SerialExecutor>(exec))
-<<<<<<< HEAD
-    {
-        for (size_t i = 0; i < nInternalFaces; i++)
-        {
-            scalar flux = surfFaceFlux[i] * surfPhif[i];
-            surfDivPhi[surfOwner[i]] += flux;
-            surfDivPhi[surfNeighbour[i]] -= flux;
-        }
-
-        for (size_t i = nInternalFaces; i < surfPhif.size(); i++)
-        {
-            int32_t own = surfFaceCells[i - nInternalFaces];
-            scalar valueOwn = surfFaceFlux[i] * surfPhif[i];
-            surfDivPhi[own] += valueOwn;
-        }
-
-
-        for (size_t celli = 0; celli < mesh.nCells(); celli++)
-        {
-            surfDivPhi[celli] *= 1 / surfV[celli];
-        }
-    }
-    else
-    {
-        parallelFor(
-            exec,
-            {0, nInternalFaces},
-            KOKKOS_LAMBDA(const size_t i) {
-                scalar flux = surfFaceFlux[i] * surfPhif[i];
-                Kokkos::atomic_add(&surfDivPhi[surfOwner[i]], flux);
-                Kokkos::atomic_sub(&surfDivPhi[surfNeighbour[i]], flux);
-            }
-        );
-
-        parallelFor(
-            exec,
-            {nInternalFaces, surfPhif.size()},
-            KOKKOS_LAMBDA(const size_t i) {
-                int32_t own = surfFaceCells[i - nInternalFaces];
-                scalar valueOwn = surfFaceFlux[i] * surfPhif[i];
-                Kokkos::atomic_add(&surfDivPhi[own], valueOwn);
-            }
-        );
-
-        parallelFor(
-            exec,
-            {0, mesh.nCells()},
-            KOKKOS_LAMBDA(const size_t celli) { surfDivPhi[celli] *= 1 / surfV[celli]; }
-        );
-    }
-}
-
-void computeDiv(
-    const SurfaceField<scalar>& faceFlux,
-    const VolumeField<scalar>& phi,
-    const SurfaceInterpolation& surfInterp,
-    Field<scalar>& divPhi
-)
-{
-    const UnstructuredMesh& mesh = phi.mesh();
-    const auto exec = phi.exec();
-    SurfaceField<scalar> phif(exec, mesh, createCalculatedBCs<scalar>(mesh));
-    const auto surfFaceCells = mesh.boundaryMesh().faceCells().span();
-    surfInterp.interpolate(phif, faceFlux, phi);
-
-    auto surfDivPhi = divPhi.span();
-
-    const auto surfPhif = phif.internalField().span();
-    const auto surfOwner = mesh.faceOwner().span();
-    const auto surfNeighbour = mesh.faceNeighbour().span();
-    const auto surfFaceFlux = faceFlux.internalField().span();
-    size_t nInternalFaces = mesh.nInternalFaces();
-    const auto surfV = mesh.cellVolumes().span();
-
-
-    // check if the executor is GPU
-    if (std::holds_alternative<SerialExecutor>(exec))
-=======
->>>>>>> 52baf082
     {
         for (size_t i = 0; i < nInternalFaces; i++)
         {
