// SPDX-License-Identifier: MIT
// SPDX-FileCopyrightText: 2023 NeoFOAM authors

#include "NeoFOAM/finiteVolume/cellCentred/stencil/basicGeometryScheme.hpp"

namespace NeoFOAM::finiteVolume::cellCentred
{

BasicGeometryScheme::BasicGeometryScheme(const UnstructuredMesh& mesh)
    : GeometrySchemeFactory(mesh), mesh_(mesh)
{}

void BasicGeometryScheme::updateWeights(const Executor& exec, SurfaceField<scalar>& weights)
{
    const auto owner = mesh_.faceOwner().span();
    const auto neighbour = mesh_.faceNeighbour().span();

    const auto cf = mesh_.faceCentres().span();
    const auto c = mesh_.cellCentres().span();
    const auto sf = mesh_.faceAreas().span();

    auto w = weights.internalField().span();

    parallelFor(
        exec,
        {0, mesh_.nInternalFaces()},
        KOKKOS_LAMBDA(const size_t facei) {
            // Note: mag in the dot-product.
            // For all valid meshes, the non-orthogonality will be less than
            // 90 deg and the dot-product will be positive.  For invalid
            // meshes (d & s <= 0), this will stabilise the calculation
            // but the result will be poor.
            scalar sfdOwn = mag(sf[facei] & (cf[facei] - c[static_cast<size_t>(owner[facei])]));
            scalar sfdNei = mag(sf[facei] & (c[static_cast<size_t>(neighbour[facei])] - cf[facei]));

            if (std::abs(sfdOwn + sfdNei) > ROOTVSMALL)
            {
                w[facei] = sfdNei / (sfdOwn + sfdNei);
            }
            else
            {
                w[facei] = 0.5;
            }
        }
    );

    parallelFor(
<<<<<<< HEAD
        exec, {mesh_.nInternalFaces(), w.size()}, KOKKOS_LAMBDA(const int facei) { w[facei] = 1.0; }
=======
        exec,
        {mesh_.nInternalFaces(), w.size()},
        KOKKOS_LAMBDA(const size_t facei) { w[facei] = 1.0; }
>>>>>>> 52baf082
    );
}

void BasicGeometryScheme::updateDeltaCoeffs(
    [[maybe_unused]] const Executor& exec, [[maybe_unused]] SurfaceField<scalar>& deltaCoeffs
)
{
    NF_ERROR_EXIT("Not implemented");
}


void BasicGeometryScheme::updateNonOrthDeltaCoeffs(
    [[maybe_unused]] const Executor& exec, [[maybe_unused]] SurfaceField<scalar>& nonOrthDeltaCoeffs
)
{
    NF_ERROR_EXIT("Not implemented");
}


void BasicGeometryScheme::updateNonOrthDeltaCoeffs(
    [[maybe_unused]] const Executor& exec, [[maybe_unused]] SurfaceField<Vector>& nonOrthDeltaCoeffs
)
{
    NF_ERROR_EXIT("Not implemented");
}

} // namespace NeoFOAM<|MERGE_RESOLUTION|>--- conflicted
+++ resolved
@@ -45,13 +45,9 @@
     );
 
     parallelFor(
-<<<<<<< HEAD
-        exec, {mesh_.nInternalFaces(), w.size()}, KOKKOS_LAMBDA(const int facei) { w[facei] = 1.0; }
-=======
         exec,
         {mesh_.nInternalFaces(), w.size()},
         KOKKOS_LAMBDA(const size_t facei) { w[facei] = 1.0; }
->>>>>>> 52baf082
     );
 }
 
