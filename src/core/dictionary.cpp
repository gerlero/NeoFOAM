--- conflicted
+++ resolved
@@ -52,47 +52,6 @@
     }
     catch (const std::out_of_range& e)
     {
-<<<<<<< HEAD
-
-        NF_THROW(
-            "Key not found: " << key << " \n"
-                              << "available keys are: \n"
-                              << std::accumulate(
-                                     data_.begin(),
-                                     data_.end(),
-                                     std::string(""),
-                                     [](const std::string& a,
-                                        const std::pair<std::string, std::any>& b)
-                                     { return a + "  - " + b.first + " \n"; }
-                                 )
-                              << e.what()
-        );
-    }
-}
-
-const std::any& Dictionary::operator[](const std::string& key) const
-{
-    try
-    {
-        return data_.at(key);
-    }
-    catch (const std::out_of_range& e)
-    {
-
-        NF_THROW(
-            "Key not found: " << key << " \n"
-                              << "available keys are: \n"
-                              << std::accumulate(
-                                     data_.begin(),
-                                     data_.end(),
-                                     std::string(""),
-                                     [](const std::string& a,
-                                        const std::pair<std::string, std::any>& b)
-                                     { return a + "  - " + b.first + " \n"; }
-                                 )
-                              << e.what()
-        );
-=======
         logOutRange(e, key, data_);
         throw e;
     }
@@ -108,7 +67,6 @@
     {
         logOutRange(e, key, data_);
         throw e;
->>>>>>> b49ae676
     }
 }
 
@@ -122,14 +80,11 @@
     return std::any_cast<const Dictionary&>(operator[](key));
 }
 
-<<<<<<< HEAD
-=======
 bool Dictionary::isDict(const std::string& key) const
 {
     return contains(key) && std::any_cast<Dictionary>(&data_.at(key));
 }
 
->>>>>>> b49ae676
 // get keys of the dictionary
 std::vector<std::string> Dictionary::keys() const
 {
