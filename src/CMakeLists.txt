--- conflicted
+++ resolved
@@ -30,12 +30,8 @@
           "finiteVolume/cellCentred/operators/gaussGreenDiv.cpp"
           "finiteVolume/cellCentred/interpolation/linear.cpp"
           "finiteVolume/cellCentred/interpolation/upwind.cpp"
-<<<<<<< HEAD
           "finiteVolume/cellCentred/timeIntegration/explicitRungeKutta.cpp"
-          "finiteVolume/cellCentred/timeIntegration/forwardEuler.cpp")
-=======
           "dsl/timeIntegration/forwardEuler.cpp")
->>>>>>> 52baf082
 
 include(${CMAKE_SOURCE_DIR}/cmake/Sanitizer.cmake)
 enable_sanitizers(
