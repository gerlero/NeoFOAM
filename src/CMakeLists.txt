# SPDX-License-Identifier: Unlicense
# SPDX-FileCopyrightText: 2023 NeoFOAM authors
# add_subdirectory(DSL)

<<<<<<< HEAD
add_library(NeoFOAM SHARED)
include(GNUInstallDirs)

target_include_directories(NeoFOAM PUBLIC "$<BUILD_INTERFACE:${PROJECT_SOURCE_DIR}/include>"
                                          "$<INSTALL_INTERFACE:${CMAKE_INSTALL_FULL_INCLUDEDIR}>")
=======
add_library(NeoFOAM)

set_property(TARGET NeoFOAM PROPERTY POSITION_INDEPENDENT_CODE ON)

include(GNUInstallDirs)
>>>>>>> 0dadf54b

target_sources(
  NeoFOAM
  PRIVATE "core/time.cpp"
          "core/dictionary.cpp"
          "core/kokkos.cpp"
          "executor/OMPExecutor.cpp"
          "executor/GPUExecutor.cpp"
          "executor/CPUExecutor.cpp"
          "mesh/unstructured/unstructuredMesh.cpp"
          "mesh/unstructured/boundaryMesh.cpp"
          "mesh/stencil/stencilDataBase.cpp"
          "finiteVolume/boundary.cpp")

include(${CMAKE_SOURCE_DIR}/cmake/Sanitizer.cmake)
enable_sanitizers(
  NeoFOAM NEOFOAM_ENABLE_SANITIZE_ADDRESS NEOFOAM_ENABLE_SANITIZE_LEAK NEOFOAM_ENABLE_SANITIZE_UB
  NEOFOAM_ENABLE_SANITIZE_THREAD NEOFOAM_ENABLE_SANITIZE_MEMORY)

if(${CMAKE_BUILD_TYPE} MATCHES Debug)
  target_compile_definitions(NeoFOAM INTERFACE NF_DEBUG)
endif()

if(${CMAKE_BUILD_TYPE} MATCHES RelWithDebInfo)
  target_compile_definitions(NeoFOAM INTERFACE NF_DEBUG_INFO)
endif()

<<<<<<< HEAD
if(${NEOFOAM_DP_SCALAR})
  target_compile_definitions(NeoFOAM PUBLIC NEOFOAM_DP_SCALAR=1)
endif()
if(${NEOFOAM_DP_LABEL})
  target_compile_definitions(NeoFOAM PUBLIC NEOFOAM_DP_LABEL=1)
endif()

target_link_libraries(NeoFOAM PRIVATE Kokkos::kokkos cpptrace::cpptrace)
=======
target_link_libraries(
  NeoFOAM
  PUBLIC NeoFOAM_public_api
  PRIVATE Kokkos::kokkos cpptrace::cpptrace)
>>>>>>> 0dadf54b
<|MERGE_RESOLUTION|>--- conflicted
+++ resolved
@@ -2,19 +2,8 @@
 # SPDX-FileCopyrightText: 2023 NeoFOAM authors
 # add_subdirectory(DSL)
 
-<<<<<<< HEAD
 add_library(NeoFOAM SHARED)
 include(GNUInstallDirs)
-
-target_include_directories(NeoFOAM PUBLIC "$<BUILD_INTERFACE:${PROJECT_SOURCE_DIR}/include>"
-                                          "$<INSTALL_INTERFACE:${CMAKE_INSTALL_FULL_INCLUDEDIR}>")
-=======
-add_library(NeoFOAM)
-
-set_property(TARGET NeoFOAM PROPERTY POSITION_INDEPENDENT_CODE ON)
-
-include(GNUInstallDirs)
->>>>>>> 0dadf54b
 
 target_sources(
   NeoFOAM
@@ -42,7 +31,6 @@
   target_compile_definitions(NeoFOAM INTERFACE NF_DEBUG_INFO)
 endif()
 
-<<<<<<< HEAD
 if(${NEOFOAM_DP_SCALAR})
   target_compile_definitions(NeoFOAM PUBLIC NEOFOAM_DP_SCALAR=1)
 endif()
@@ -50,10 +38,7 @@
   target_compile_definitions(NeoFOAM PUBLIC NEOFOAM_DP_LABEL=1)
 endif()
 
-target_link_libraries(NeoFOAM PRIVATE Kokkos::kokkos cpptrace::cpptrace)
-=======
 target_link_libraries(
   NeoFOAM
   PUBLIC NeoFOAM_public_api
-  PRIVATE Kokkos::kokkos cpptrace::cpptrace)
->>>>>>> 0dadf54b
+  PRIVATE Kokkos::kokkos cpptrace::cpptrace)