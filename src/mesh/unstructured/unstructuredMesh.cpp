--- conflicted
+++ resolved
@@ -67,14 +67,6 @@
 
 const Executor& UnstructuredMesh::exec() const { return exec_; }
 
-<<<<<<< HEAD
-UnstructuredMesh createUniform1DMesh(label nCells)
-{
-    // TODO add concrete implementation
-    return UnstructuredMesh();
-}
-
-=======
 UnstructuredMesh createSingleCellMesh()
 {
     Executor exec = CPUExecutor();
@@ -117,5 +109,4 @@
         boundaryMesh
     );
 }
->>>>>>> 951d1990
 } // namespace NeoFOAM