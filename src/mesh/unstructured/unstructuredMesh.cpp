// SPDX-License-Identifier: MIT
// SPDX-FileCopyrightText: 2023 NeoFOAM authors

#include "NeoFOAM/mesh/unstructured.hpp"

namespace NeoFOAM
{
UnstructuredMesh::UnstructuredMesh()
    : exec_(NeoFOAM::CPUExecutor()), points_(exec_, 0), cellVolumes_(exec_, 0),
      cellCentres_(exec_, 0), faceAreas_(exec_, 0), faceCentres_(exec_, 0), magFaceAreas_(exec_, 0),
      faceOwner_(exec_, 0), faceNeighbour_(exec_, 0), nCells_(0), nInternalFaces_(0),
      nBoundaryFaces_(0), nBoundaries_(0), nFaces_(0), boundaryMesh_(), stencilDataBase_() {};

UnstructuredMesh::UnstructuredMesh(
    vectorField points,
    scalarField cellVolumes,
    vectorField cellCentres,
    vectorField faceAreas,
    vectorField faceCentres,
    scalarField magFaceAreas,
    labelField faceOwner,
    labelField faceNeighbour,
    localIdx nCells,
    localIdx nInternalFaces,
    localIdx nBoundaryFaces,
    localIdx nBoundaries,
    localIdx nFaces,
    BoundaryMesh boundaryMesh
)
    : exec_(points.exec()), points_(points), cellVolumes_(cellVolumes), cellCentres_(cellCentres),
      faceAreas_(faceAreas), faceCentres_(faceCentres), magFaceAreas_(magFaceAreas),
      faceOwner_(faceOwner), faceNeighbour_(faceNeighbour), nCells_(nCells),
      nInternalFaces_(nInternalFaces), nBoundaryFaces_(nBoundaryFaces), nBoundaries_(nBoundaries),
      nFaces_(nFaces), boundaryMesh_(boundaryMesh), stencilDataBase_()
{}


const vectorField& UnstructuredMesh::points() const { return points_; }

const scalarField& UnstructuredMesh::cellVolumes() const { return cellVolumes_; }

const vectorField& UnstructuredMesh::cellCentres() const { return cellCentres_; }

const vectorField& UnstructuredMesh::faceCentres() const { return faceCentres_; }

const vectorField& UnstructuredMesh::faceAreas() const { return faceAreas_; }

const scalarField& UnstructuredMesh::magFaceAreas() const { return magFaceAreas_; }

const labelField& UnstructuredMesh::faceOwner() const { return faceOwner_; }

const labelField& UnstructuredMesh::faceNeighbour() const { return faceNeighbour_; }

localIdx UnstructuredMesh::nCells() const { return nCells_; }

localIdx UnstructuredMesh::nInternalFaces() const { return nInternalFaces_; }

localIdx UnstructuredMesh::nBoundaryFaces() const { return nBoundaryFaces_; }

localIdx UnstructuredMesh::nBoundaries() const { return nBoundaries_; }

localIdx UnstructuredMesh::nFaces() const { return nFaces_; }

const BoundaryMesh& UnstructuredMesh::boundaryMesh() const { return boundaryMesh_; }

StencilDataBase& UnstructuredMesh::stencilDB() const { return stencilDataBase_; }

const Executor& UnstructuredMesh::exec() const { return exec_; }

UnstructuredMesh createSingleCellMesh()
{
    Executor exec = CPUExecutor();

    // a 2D mesh in 3D space with left, right, top, bottom boundary faces
    // with the centre at (0.5, 0.5, 0.0)
    // left, top, right, bottom faces
<<<<<<< HEAD
    // and two boundaries one (left, top),  (right, bottom)
    vectorField faceAreas({{-1, 0, 0}, {0, 1, 0}, {1, 0, 0}, {0, -1, 0}});
    vectorField faceCentres({{0.0, 0.5, 0.0}, {0.5, 1.0, 0.0}, {1.0, 0.5, 0.0}, {0.5, 0.0, 0.0}});
    scalarField magFaceAreas({1, 1, 1, 1});

    BoundaryMesh boundaryMesh(
        exec,
        {0, 0, 0, 0},                                                           // faceCells
        faceCentres,                                                            // cf
        faceAreas,                                                              // cn,
        faceAreas,                                                              // sf,
        magFaceAreas,                                                           // magSf,
        faceAreas,                                                              //
        {{1.0, 0.0, 0.0}, {0.0, -1.0, 0.0}, {-1.0, 0.0, 0.0}, {0.0, 1.0, 0.0}}, // delta
        {1, 1, 1, 1},                                                           // weights
        {0.5, 0.5, 0.5, 0.5},                                                   // deltaCoeffs
        {0, 0, 1, 1}                                                            // offset
    );
    return UnstructuredMesh(
        {{0, 0, 0}, {0, 1, 0}, {1, 1, 0}, {1, 0, 0}}, // points,
        {1},                                          // cellVolumes
        {{0.5, 0.5, 0.0}},                            // cellCentres
        faceAreas,
        faceCentres,
        magFaceAreas,
        {0, 0, 0, 0}, // faceOwner
        {},           // faceNeighbour,
        1,            // nCells
        0,            // nInternalFaces,
        4,            // nBoundaryFaces,
        2,            // nBoundaries,
        4,            // nFaces,
=======
    // and four boundaries one left, right, top, bottom

    vectorField faceAreasVectors(exec, {{-1, 0, 0}, {0, 1, 0}, {1, 0, 0}, {0, -1, 0}});
    vectorField faceCentresVectors(
        exec, {{0.0, 0.5, 0.0}, {0.5, 1.0, 0.0}, {1.0, 0.5, 0.0}, {0.5, 0.0, 0.0}}
    );
    scalarField magFaceAreas(exec, {1, 1, 1, 1});

    BoundaryMesh boundaryMesh(
        exec,
        {exec, {0, 0, 0, 0}},                                                           // faceCells
        faceCentresVectors,                                                             // cf
        faceAreasVectors,                                                               // cn,
        faceAreasVectors,                                                               // sf,
        magFaceAreas,                                                                   // magSf,
        faceAreasVectors,                                                               //
        {exec, {{0.5, 0.0, 0.0}, {0.0, -0.5, 0.0}, {-0.5, 0.0, 0.0}, {0.0, 0.5, 0.0}}}, // delta
        {exec, {1, 1, 1, 1}},                                                           // weights
        {exec, {0.5, 0.5, 0.5, 0.5}}, // deltaCoeffs
        {0, 1, 2, 3}                  // offset
    );
    return UnstructuredMesh(
        {exec, {{0, 0, 0}, {0, 1, 0}, {1, 1, 0}, {1, 0, 0}}}, // points,
        {exec, {1}},                                          // cellVolumes
        {exec, {{0.5, 0.5, 0.0}}},                            // cellCentres
        faceAreasVectors,
        faceCentresVectors,
        magFaceAreas,
        {exec, {0, 0, 0, 0}}, // faceOwner
        {exec, {}},           // faceNeighbour,
        1,                    // nCells
        0,                    // nInternalFaces,
        4,                    // nBoundaryFaces,
        4,                    // nBoundaries,
        4,                    // nFaces,
>>>>>>> bd37b647
        boundaryMesh
    );
}
} // namespace NeoFOAM<|MERGE_RESOLUTION|>--- conflicted
+++ resolved
@@ -74,40 +74,6 @@
     // a 2D mesh in 3D space with left, right, top, bottom boundary faces
     // with the centre at (0.5, 0.5, 0.0)
     // left, top, right, bottom faces
-<<<<<<< HEAD
-    // and two boundaries one (left, top),  (right, bottom)
-    vectorField faceAreas({{-1, 0, 0}, {0, 1, 0}, {1, 0, 0}, {0, -1, 0}});
-    vectorField faceCentres({{0.0, 0.5, 0.0}, {0.5, 1.0, 0.0}, {1.0, 0.5, 0.0}, {0.5, 0.0, 0.0}});
-    scalarField magFaceAreas({1, 1, 1, 1});
-
-    BoundaryMesh boundaryMesh(
-        exec,
-        {0, 0, 0, 0},                                                           // faceCells
-        faceCentres,                                                            // cf
-        faceAreas,                                                              // cn,
-        faceAreas,                                                              // sf,
-        magFaceAreas,                                                           // magSf,
-        faceAreas,                                                              //
-        {{1.0, 0.0, 0.0}, {0.0, -1.0, 0.0}, {-1.0, 0.0, 0.0}, {0.0, 1.0, 0.0}}, // delta
-        {1, 1, 1, 1},                                                           // weights
-        {0.5, 0.5, 0.5, 0.5},                                                   // deltaCoeffs
-        {0, 0, 1, 1}                                                            // offset
-    );
-    return UnstructuredMesh(
-        {{0, 0, 0}, {0, 1, 0}, {1, 1, 0}, {1, 0, 0}}, // points,
-        {1},                                          // cellVolumes
-        {{0.5, 0.5, 0.0}},                            // cellCentres
-        faceAreas,
-        faceCentres,
-        magFaceAreas,
-        {0, 0, 0, 0}, // faceOwner
-        {},           // faceNeighbour,
-        1,            // nCells
-        0,            // nInternalFaces,
-        4,            // nBoundaryFaces,
-        2,            // nBoundaries,
-        4,            // nFaces,
-=======
     // and four boundaries one left, right, top, bottom
 
     vectorField faceAreasVectors(exec, {{-1, 0, 0}, {0, 1, 0}, {1, 0, 0}, {0, -1, 0}});
@@ -143,7 +109,6 @@
         4,                    // nBoundaryFaces,
         4,                    // nBoundaries,
         4,                    // nFaces,
->>>>>>> bd37b647
         boundaryMesh
     );
 }
