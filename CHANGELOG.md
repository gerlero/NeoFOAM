# Version 0.1.0 (unreleased)
<<<<<<< HEAD
- Minor cleanup of MPI operator names, added vector version of allReduce, and updates mpi and thread support operations. [PR #105](https://github.com/exasim-project/NeoFOAM/pull/105)
=======
- Implementation of surface BCs and improvements to volume BCs  [PR #104](https://github.com/exasim-project/NeoFOAM/pull/104)
- improvements to vector and dictionary; fix of the hanging issue with cuda  [PR #108](https://github.com/exasim-project/NeoFOAM/pull/108)
>>>>>>> 1196423b
- Field update: A number of operators and functions added, some bug fixes, and improved testing. [PR #34](https://github.com/exasim-project/NeoFOAM/pull/34)
- Provide wrapper for Catch2 that handles tests running with MPI [#82](https://github.com/exasim-project/NeoFOAM/pull/82)
- added parallelFor and parallelReduce [#62](https://github.com/exasim-project/NeoFOAM/pull/62)
- runtimeselectionFactory to simplify the usage of the runtime selection mechanism  [#95](https://github.com/exasim-project/NeoFOAM/pull/95)
- Implementation of boundary conditions and finite volume fields [#74](https://github.com/exasim-project/NeoFOAM/pull/74)
- Initial MPI support and infrastructure added, specifically focusing on not blocking communication [#79](https://github.com/exasim-project/NeoFOAM/pull/79).
- Inject the boundaryconditionsstrategy with compile discovery into the boundary condition  [#83](https://github.com/exasim-project/NeoFOAM/pull/83)
- Add compile time derived class discovery [#80](https://github.com/exasim-project/NeoFOAM/pull/80)
- Basic introduction macros for console printouts to screen (Debug, Info, and Error), as well as assert checking and throwing [#63](https://github.com/exasim-project/NeoFOAM/pull/63)
- Added boundaryField and domainField [#54](https://github.com/exasim-project/NeoFOAM/pull/54)
- Basic implementation of an unstructuredMesh [#53](https://github.com/exasim-project/NeoFOAM/pull/53)
- Enforce 80 characters limit [#59](https://github.com/exasim-project/NeoFOAM/pull/59)
- Improved and documented the workflow with vscode [#58](https://github.com/exasim-project/NeoFOAM/pull/58)
- Added dictionary class [#52](https://github.com/exasim-project/NeoFOAM/pull/52)
- Applied changes proposed by clang-tidy [#57](https://github.com/exasim-project/NeoFOAM/pull/57)
- Compiles with cuda support and gcc: Kokkos is now downloaded with CPM [#50](https://github.com/exasim-project/NeoFOAM/pull/50)
- Use clang-tidy check to enforce consistent naming scheme [#46](https://github.com/exasim-project/NeoFOAM/pull/46)
- Added equality operators for executors [#45](https://github.com/exasim-project/NeoFOAM/pull/45)
- Added pre-commit hooks, see [PR #38](https://github.com/exasim-project/NeoFOAM/pull/38)
- Added CPM package manager [PR #37](https://github.com/exasim-project/NeoFOAM/pull/37)
- Corrected/streamlined includes for Field.hpp. [PR #33](https://github.com/exasim-project/NeoFOAM/pull/33)
- Add basic field implementation, [PR #17](https://github.com/exasim-project/NeoFOAM/pull/17), [PR #22](https://github.com/exasim-project/NeoFOAM/pull/22)
- Check if Kokkos present or build it [PR #10](https://github.com/exasim-project/NeoFOAM/pull/10)
- Build documentation via Sphinx and Doxygen [PR #11](https://github.com/exasim-project/NeoFOAM/pull/11), [PR #22](https://github.com/exasim-project/NeoFOAM/pull/22)
- Add basic cmake setup [PR #4](https://github.com/exasim-project/NeoFOAM/pull/4), [PR #21](https://github.com/exasim-project/NeoFOAM/pull/21)<|MERGE_RESOLUTION|>--- conflicted
+++ resolved
@@ -1,10 +1,7 @@
 # Version 0.1.0 (unreleased)
-<<<<<<< HEAD
 - Minor cleanup of MPI operator names, added vector version of allReduce, and updates mpi and thread support operations. [PR #105](https://github.com/exasim-project/NeoFOAM/pull/105)
-=======
 - Implementation of surface BCs and improvements to volume BCs  [PR #104](https://github.com/exasim-project/NeoFOAM/pull/104)
 - improvements to vector and dictionary; fix of the hanging issue with cuda  [PR #108](https://github.com/exasim-project/NeoFOAM/pull/108)
->>>>>>> 1196423b
 - Field update: A number of operators and functions added, some bug fixes, and improved testing. [PR #34](https://github.com/exasim-project/NeoFOAM/pull/34)
 - Provide wrapper for Catch2 that handles tests running with MPI [#82](https://github.com/exasim-project/NeoFOAM/pull/82)
 - added parallelFor and parallelReduce [#62](https://github.com/exasim-project/NeoFOAM/pull/62)
